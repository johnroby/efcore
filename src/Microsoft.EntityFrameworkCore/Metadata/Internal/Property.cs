// Copyright (c) .NET Foundation. All rights reserved.
// Licensed under the Apache License, Version 2.0. See License.txt in the project root for license information.

using System;
using System.Collections.Generic;
using System.Diagnostics;
using System.Linq;
using System.Reflection;
using JetBrains.Annotations;
using Microsoft.EntityFrameworkCore.Internal;
using Microsoft.EntityFrameworkCore.Utilities;

namespace Microsoft.EntityFrameworkCore.Metadata.Internal
{
    /// <summary>
    ///     This API supports the Entity Framework Core infrastructure and is not intended to be used 
    ///     directly from your code. This API may change or be removed in future releases.
    /// </summary>
    [DebuggerDisplay("{DebuggerDisplay, nq}")]
    public class Property : PropertyBase, IMutableProperty
    {
        private int _flags;

        private ConfigurationSource _configurationSource;
        private ConfigurationSource? _isReadOnlyAfterSaveConfigurationSource;
        private ConfigurationSource? _isReadOnlyBeforeSaveConfigurationSource;
        private ConfigurationSource? _isNullableConfigurationSource;
        private ConfigurationSource? _isConcurrencyTokenConfigurationSource;
        private ConfigurationSource? _isStoreGeneratedAlwaysConfigurationSource;
        private ConfigurationSource? _requiresValueGeneratorConfigurationSource;
        private ConfigurationSource? _valueGeneratedConfigurationSource;

        /// <summary>
        ///     This API supports the Entity Framework Core infrastructure and is not intended to be used 
        ///     directly from your code. This API may change or be removed in future releases.
        /// </summary>
        public Property(
            [NotNull] string name,
            [NotNull] Type clrType,
            [NotNull] EntityType declaringEntityType,
            ConfigurationSource configurationSource)
            : base(name, null)
        {
            Check.NotNull(clrType, nameof(clrType));
            Check.NotNull(declaringEntityType, nameof(declaringEntityType));

            DeclaringEntityType = declaringEntityType;
            ClrType = clrType;
            Initialize(declaringEntityType, configurationSource);
        }

        /// <summary>
        ///     This API supports the Entity Framework Core infrastructure and is not intended to be used 
        ///     directly from your code. This API may change or be removed in future releases.
        /// </summary>
        public Property(
            [NotNull] PropertyInfo propertyInfo,
            [NotNull] EntityType declaringEntityType,
            ConfigurationSource configurationSource)
            : base(Check.NotNull(propertyInfo, nameof(propertyInfo)).Name, propertyInfo)
        {
            Check.NotNull(declaringEntityType, nameof(declaringEntityType));

            DeclaringEntityType = declaringEntityType;
            ClrType = propertyInfo.PropertyType;
            Initialize(declaringEntityType, configurationSource);
        }

        private void Initialize(EntityType declaringEntityType, ConfigurationSource configurationSource)
        {
            _configurationSource = configurationSource;

            Builder = new InternalPropertyBuilder(this, declaringEntityType.Model.Builder);
        }

        /// <summary>
        ///     This API supports the Entity Framework Core infrastructure and is not intended to be used 
        ///     directly from your code. This API may change or be removed in future releases.
        /// </summary>
        public override EntityType DeclaringEntityType { get; }

        /// <summary>
        ///     This API supports the Entity Framework Core infrastructure and is not intended to be used 
        ///     directly from your code. This API may change or be removed in future releases.
        /// </summary>
        public virtual InternalPropertyBuilder Builder { get; [param: CanBeNull] set; }

        /// <summary>
        ///     This API supports the Entity Framework Core infrastructure and is not intended to be used 
        ///     directly from your code. This API may change or be removed in future releases.
        /// </summary>
        public virtual ConfigurationSource GetConfigurationSource() => _configurationSource;

        /// <summary>
        ///     This API supports the Entity Framework Core infrastructure and is not intended to be used 
        ///     directly from your code. This API may change or be removed in future releases.
        /// </summary>
        public virtual void UpdateConfigurationSource(ConfigurationSource configurationSource)
            => _configurationSource = _configurationSource.Max(configurationSource);

        // Needed for a workaround before reference counting is implemented
        // Issue #214
        /// <summary>
        ///     This API supports the Entity Framework Core infrastructure and is not intended to be used 
        ///     directly from your code. This API may change or be removed in future releases.
        /// </summary>
        public virtual void SetConfigurationSource(ConfigurationSource configurationSource)
            => _configurationSource = configurationSource;

        /// <summary>
        ///     This API supports the Entity Framework Core infrastructure and is not intended to be used 
        ///     directly from your code. This API may change or be removed in future releases.
        /// </summary>
        public override Type ClrType { get; }

        /// <summary>
        ///     This API supports the Entity Framework Core infrastructure and is not intended to be used 
        ///     directly from your code. This API may change or be removed in future releases.
        /// </summary>
        public virtual bool IsNullable
        {
            get
            {
                bool value;
                return TryGetFlag(PropertyFlags.IsNullable, out value) ? value : DefaultIsNullable;
            }
            set { SetIsNullable(value, ConfigurationSource.Explicit); }
        }

        /// <summary>
        ///     This API supports the Entity Framework Core infrastructure and is not intended to be used 
        ///     directly from your code. This API may change or be removed in future releases.
        /// </summary>
        public virtual void SetIsNullable(bool nullable, ConfigurationSource configurationSource)
        {
            if (nullable)
            {
                if (!ClrType.IsNullableType())
                {
                    throw new InvalidOperationException(CoreStrings.CannotBeNullable(Name, DeclaringEntityType.DisplayName(), ClrType.ShortDisplayName()));
                }

                if (Keys != null)
                {
                    throw new InvalidOperationException(CoreStrings.CannotBeNullablePK(Name, DeclaringEntityType.DisplayName()));
                }
            }

            UpdateIsNullableConfigurationSource(configurationSource);

            var isChanging = IsNullable != nullable;
            SetFlag(nullable, PropertyFlags.IsNullable);
            if (isChanging)
            {
                DeclaringEntityType.Model.ConventionDispatcher.OnPropertyNullableChanged(Builder);
            }
        }

        private bool DefaultIsNullable => ClrType.IsNullableType();

        /// <summary>
        ///     This API supports the Entity Framework Core infrastructure and is not intended to be used 
        ///     directly from your code. This API may change or be removed in future releases.
        /// </summary>
        public virtual ConfigurationSource? GetIsNullableConfigurationSource() => _isNullableConfigurationSource;

        private void UpdateIsNullableConfigurationSource(ConfigurationSource configurationSource)
            => _isNullableConfigurationSource = configurationSource.Max(_isNullableConfigurationSource);

        /// <summary>
        ///     This API supports the Entity Framework Core infrastructure and is not intended to be used 
        ///     directly from your code. This API may change or be removed in future releases.
        /// </summary>
        protected override void OnFieldInfoSet(FieldInfo oldFieldInfo)
            => DeclaringEntityType.Model.ConventionDispatcher.OnPropertyFieldChanged(Builder, oldFieldInfo);

        /// <summary>
        ///     This API supports the Entity Framework Core infrastructure and is not intended to be used 
        ///     directly from your code. This API may change or be removed in future releases.
        /// </summary>
        public virtual ValueGenerated ValueGenerated
        {
            get
            {
                var value = _flags & (int)PropertyFlags.ValueGenerated;

                return value == 0 ? DefaultValueGenerated : (ValueGenerated)((value >> 8) - 1);
            }
            set { SetValueGenerated(value, ConfigurationSource.Explicit); }
        }

        /// <summary>
        ///     This API supports the Entity Framework Core infrastructure and is not intended to be used 
        ///     directly from your code. This API may change or be removed in future releases.
        /// </summary>
        public virtual void SetValueGenerated(ValueGenerated? valueGenerated, ConfigurationSource configurationSource)
        {
            _flags &= ~(int)PropertyFlags.ValueGenerated;

            if (valueGenerated == null)
            {
                _valueGeneratedConfigurationSource = null;
            }
            else
            {
                _flags |= ((int)valueGenerated + 1) << 8;
                UpdateValueGeneratedConfigurationSource(configurationSource);
            }
        }

        private static ValueGenerated DefaultValueGenerated => ValueGenerated.Never;

        /// <summary>
        ///     This API supports the Entity Framework Core infrastructure and is not intended to be used 
        ///     directly from your code. This API may change or be removed in future releases.
        /// </summary>
        public virtual ConfigurationSource? GetValueGeneratedConfigurationSource() => _valueGeneratedConfigurationSource;

        private void UpdateValueGeneratedConfigurationSource(ConfigurationSource configurationSource)
            => _valueGeneratedConfigurationSource = configurationSource.Max(_valueGeneratedConfigurationSource);

        /// <summary>
        ///     This API supports the Entity Framework Core infrastructure and is not intended to be used 
        ///     directly from your code. This API may change or be removed in future releases.
        /// </summary>
        public virtual bool IsReadOnlyBeforeSave
        {
            get
            {
                bool value;
                return TryGetFlag(PropertyFlags.IsReadOnlyBeforeSave, out value) ? value : DefaultIsReadOnlyBeforeSave;
            }
            set { SetIsReadOnlyBeforeSave(value, ConfigurationSource.Explicit); }
        }

        /// <summary>
        ///     This API supports the Entity Framework Core infrastructure and is not intended to be used 
        ///     directly from your code. This API may change or be removed in future releases.
        /// </summary>
        public virtual void SetIsReadOnlyBeforeSave(bool readOnlyBeforeSave, ConfigurationSource configurationSource)
        {
            SetFlag(readOnlyBeforeSave, PropertyFlags.IsReadOnlyBeforeSave);
            UpdateIsReadOnlyBeforeSaveConfigurationSource(configurationSource);
        }

        private bool DefaultIsReadOnlyBeforeSave
            => (ValueGenerated == ValueGenerated.OnAddOrUpdate)
               && !IsStoreGeneratedAlways;

        /// <summary>
        ///     This API supports the Entity Framework Core infrastructure and is not intended to be used 
        ///     directly from your code. This API may change or be removed in future releases.
        /// </summary>
        public virtual ConfigurationSource? GetIsReadOnlyBeforeSaveConfigurationSource() => _isReadOnlyBeforeSaveConfigurationSource;

        private void UpdateIsReadOnlyBeforeSaveConfigurationSource(ConfigurationSource configurationSource)
            => _isReadOnlyBeforeSaveConfigurationSource = configurationSource.Max(_isReadOnlyBeforeSaveConfigurationSource);

        /// <summary>
        ///     This API supports the Entity Framework Core infrastructure and is not intended to be used 
        ///     directly from your code. This API may change or be removed in future releases.
        /// </summary>
        public virtual bool IsReadOnlyAfterSave
        {
            get
            {
                bool value;
                return TryGetFlag(PropertyFlags.IsReadOnlyAfterSave, out value) ? value : DefaultIsReadOnlyAfterSave;
            }
            set { SetIsReadOnlyAfterSave(value, ConfigurationSource.Explicit); }
        }

        /// <summary>
        ///     This API supports the Entity Framework Core infrastructure and is not intended to be used 
        ///     directly from your code. This API may change or be removed in future releases.
        /// </summary>
        public virtual void SetIsReadOnlyAfterSave(bool readOnlyAfterSave, ConfigurationSource configurationSource)
        {
            if (!readOnlyAfterSave
                && Keys != null)
            {
                throw new InvalidOperationException(CoreStrings.KeyPropertyMustBeReadOnly(Name, DeclaringEntityType.DisplayName()));
            }
            SetFlag(readOnlyAfterSave, PropertyFlags.IsReadOnlyAfterSave);
            UpdateIsReadOnlyAfterSaveConfigurationSource(configurationSource);
        }

        private bool DefaultIsReadOnlyAfterSave
            => ((ValueGenerated == ValueGenerated.OnAddOrUpdate)
                && !IsStoreGeneratedAlways)
               || Keys != null;

        /// <summary>
        ///     This API supports the Entity Framework Core infrastructure and is not intended to be used 
        ///     directly from your code. This API may change or be removed in future releases.
        /// </summary>
        public virtual ConfigurationSource? GetIsReadOnlyAfterSaveConfigurationSource() => _isReadOnlyAfterSaveConfigurationSource;

        private void UpdateIsReadOnlyAfterSaveConfigurationSource(ConfigurationSource configurationSource)
            => _isReadOnlyAfterSaveConfigurationSource = configurationSource.Max(_isReadOnlyAfterSaveConfigurationSource);

        /// <summary>
        ///     This API supports the Entity Framework Core infrastructure and is not intended to be used 
        ///     directly from your code. This API may change or be removed in future releases.
        /// </summary>
        public virtual bool RequiresValueGenerator
        {
            get
            {
                bool value;
                return TryGetFlag(PropertyFlags.RequiresValueGenerator, out value) ? value : DefaultRequiresValueGenerator;
            }
            set { SetRequiresValueGenerator(value, ConfigurationSource.Explicit); }
        }

        /// <summary>
        ///     This API supports the Entity Framework Core infrastructure and is not intended to be used 
        ///     directly from your code. This API may change or be removed in future releases.
        /// </summary>
        public virtual void SetRequiresValueGenerator(bool requiresValueGenerator, ConfigurationSource configurationSource)
        {
            SetFlag(requiresValueGenerator, PropertyFlags.RequiresValueGenerator);
            UpdateRequiresValueGeneratorConfigurationSource(configurationSource);
        }

        private bool DefaultRequiresValueGenerator
            => this.IsKey()
               && !this.IsForeignKey()
               && ValueGenerated == ValueGenerated.OnAdd;

        /// <summary>
        ///     This API supports the Entity Framework Core infrastructure and is not intended to be used 
        ///     directly from your code. This API may change or be removed in future releases.
        /// </summary>
        public virtual ConfigurationSource? GetRequiresValueGeneratorConfigurationSource() => _requiresValueGeneratorConfigurationSource;

        private void UpdateRequiresValueGeneratorConfigurationSource(ConfigurationSource configurationSource)
            => _requiresValueGeneratorConfigurationSource = configurationSource.Max(_requiresValueGeneratorConfigurationSource);

        /// <summary>
        ///     This API supports the Entity Framework Core infrastructure and is not intended to be used 
        ///     directly from your code. This API may change or be removed in future releases.
        /// </summary>
        public virtual bool IsShadowProperty => MemberInfo == null;

        /// <summary>
        ///     This API supports the Entity Framework Core infrastructure and is not intended to be used 
        ///     directly from your code. This API may change or be removed in future releases.
        /// </summary>
        public virtual bool IsConcurrencyToken
        {
            get
            {
                bool value;
                return TryGetFlag(PropertyFlags.IsConcurrencyToken, out value) ? value : DefaultIsConcurrencyToken;
            }
            set { SetIsConcurrencyToken(value, ConfigurationSource.Explicit); }
        }

        /// <summary>
        ///     This API supports the Entity Framework Core infrastructure and is not intended to be used 
        ///     directly from your code. This API may change or be removed in future releases.
        /// </summary>
        public virtual void SetIsConcurrencyToken(bool concurrencyToken, ConfigurationSource configurationSource)
        {
            if (IsConcurrencyToken != concurrencyToken)
            {
                SetFlag(concurrencyToken, PropertyFlags.IsConcurrencyToken);

                DeclaringEntityType.PropertyMetadataChanged();
            }
            UpdateIsConcurrencyTokenConfigurationSource(configurationSource);
        }

        private static bool DefaultIsConcurrencyToken => false;

        /// <summary>
        ///     This API supports the Entity Framework Core infrastructure and is not intended to be used 
        ///     directly from your code. This API may change or be removed in future releases.
        /// </summary>
        public virtual ConfigurationSource? GetIsConcurrencyTokenConfigurationSource() => _isConcurrencyTokenConfigurationSource;

        private void UpdateIsConcurrencyTokenConfigurationSource(ConfigurationSource configurationSource)
            => _isConcurrencyTokenConfigurationSource = configurationSource.Max(_isConcurrencyTokenConfigurationSource);

        /// <summary>
        ///     This API supports the Entity Framework Core infrastructure and is not intended to be used 
        ///     directly from your code. This API may change or be removed in future releases.
        /// </summary>
        public virtual bool IsStoreGeneratedAlways
        {
            get
            {
                bool value;
                return TryGetFlag(PropertyFlags.StoreGeneratedAlways, out value) ? value : DefaultStoreGeneratedAlways;
            }
            set { SetIsStoreGeneratedAlways(value, ConfigurationSource.Explicit); }
        }

        /// <summary>
        ///     This API supports the Entity Framework Core infrastructure and is not intended to be used 
        ///     directly from your code. This API may change or be removed in future releases.
        /// </summary>
        public virtual void SetIsStoreGeneratedAlways(bool storeGeneratedAlways, ConfigurationSource configurationSource)
        {
            if (IsStoreGeneratedAlways != storeGeneratedAlways)
            {
                SetFlag(storeGeneratedAlways, PropertyFlags.StoreGeneratedAlways);

                DeclaringEntityType.PropertyMetadataChanged();
            }
            UpdateIsStoreGeneratedAlwaysConfigurationSource(configurationSource);
        }

        private bool DefaultStoreGeneratedAlways => (ValueGenerated == ValueGenerated.OnAddOrUpdate) && IsConcurrencyToken;

        /// <summary>
        ///     This API supports the Entity Framework Core infrastructure and is not intended to be used 
        ///     directly from your code. This API may change or be removed in future releases.
        /// </summary>
        public virtual ConfigurationSource? GetIsStoreGeneratedAlwaysConfigurationSource() => _isStoreGeneratedAlwaysConfigurationSource;

        private void UpdateIsStoreGeneratedAlwaysConfigurationSource(ConfigurationSource configurationSource)
            => _isStoreGeneratedAlwaysConfigurationSource = configurationSource.Max(_isStoreGeneratedAlwaysConfigurationSource);

        /// <summary>
        ///     This API supports the Entity Framework Core infrastructure and is not intended to be used 
        ///     directly from your code. This API may change or be removed in future releases.
        /// </summary>
        public virtual IEnumerable<ForeignKey> GetContainingForeignKeys()
            => ((IProperty)this).GetContainingForeignKeys().Cast<ForeignKey>();

        /// <summary>
        ///     This API supports the Entity Framework Core infrastructure and is not intended to be used 
        ///     directly from your code. This API may change or be removed in future releases.
        /// </summary>
        public virtual IEnumerable<Key> GetContainingKeys()
            => ((IProperty)this).GetContainingKeys().Cast<Key>();

        /// <summary>
        ///     This API supports the Entity Framework Core infrastructure and is not intended to be used 
        ///     directly from your code. This API may change or be removed in future releases.
        /// </summary>
        public virtual IEnumerable<Index> GetContainingIndexes()
            => ((IProperty)this).GetContainingIndexes().Cast<Index>();

        private bool TryGetFlag(PropertyFlags flag, out bool value)
        {
            var coded = _flags & (int)flag;
            value = coded == (int)flag;
            return coded != 0;
        }

        private void SetFlag(bool value, PropertyFlags flag)
        {
            if (value)
            {
                _flags |= (int)flag;
            }
            else
            {
                var falseValue = ((int)flag << 1) & (int)flag;
                _flags = (_flags & ~(int)flag) | falseValue;
            }
        }

<<<<<<< HEAD
        /// <summary>
        ///     This API supports the Entity Framework Core infrastructure and is not intended to be used
        ///     directly from your code. This API may change or be removed in future releases.
        /// </summary>
        public static string Format([NotNull] IEnumerable<IProperty> properties)
            => "{" + string.Join(", ", properties.Select(p => "'" + p.Name + "'")) + "}";
=======
        internal static string Format(IEnumerable<IProperty> properties, bool includeTypes = false)
            => "{"
               + string.Join(", ",
                   properties.Select(p => "'" + p.Name + "'" + (includeTypes ? " : " + p.ClrType.DisplayName(fullName: false) : "")))
               + "}";
>>>>>>> 0aa3b822

        [UsedImplicitly]
        private string DebuggerDisplay => $"{DeclaringEntityType.DisplayName()}.{Name} ({ClrType?.ShortDisplayName()})";

        IEntityType IPropertyBase.DeclaringEntityType => DeclaringEntityType;
        IMutableEntityType IMutableProperty.DeclaringEntityType => DeclaringEntityType;

        private enum PropertyFlags
        {
            IsConcurrencyToken = 3 << 0,
            IsNullable = 3 << 2,
            IsReadOnlyBeforeSave = 3 << 4,
            IsReadOnlyAfterSave = 3 << 6,
            ValueGenerated = 7 << 8,
            RequiresValueGenerator = 3 << 11,
            StoreGeneratedAlways = 3 << 13
        }

        /// <summary>
        ///     This API supports the Entity Framework Core infrastructure and is not intended to be used 
        ///     directly from your code. This API may change or be removed in future releases.
        /// </summary>
        public static bool AreCompatible([NotNull] IReadOnlyList<Property> properties, [NotNull] EntityType entityType)
        {
            Check.NotNull(properties, nameof(properties));
            Check.NotNull(entityType, nameof(entityType));

            return properties.All(property =>
                property.IsShadowProperty
                || (entityType.HasClrType()
                    && (entityType.ClrType.GetRuntimeProperties().FirstOrDefault(p => p.Name == property.Name) != null)));
        }

        /// <summary>
        ///     This API supports the Entity Framework Core infrastructure and is not intended to be used 
        ///     directly from your code. This API may change or be removed in future releases.
        /// </summary>
        public virtual IKey PrimaryKey { get; [param: CanBeNull] set; }

        /// <summary>
        ///     This API supports the Entity Framework Core infrastructure and is not intended to be used 
        ///     directly from your code. This API may change or be removed in future releases.
        /// </summary>
        public virtual IReadOnlyList<IKey> Keys { get; [param: CanBeNull] set; }

        /// <summary>
        ///     This API supports the Entity Framework Core infrastructure and is not intended to be used 
        ///     directly from your code. This API may change or be removed in future releases.
        /// </summary>
        public virtual IReadOnlyList<IForeignKey> ForeignKeys { get; [param: CanBeNull] set; }
      
        /// <summary>
        ///     This API supports the Entity Framework Core infrastructure and is not intended to be used 
        ///     directly from your code. This API may change or be removed in future releases.
        /// </summary>
        public virtual IReadOnlyList<IIndex> Indexes { get; [param: CanBeNull] set; }
    }
}<|MERGE_RESOLUTION|>--- conflicted
+++ resolved
@@ -464,20 +464,15 @@
             }
         }
 
-<<<<<<< HEAD
         /// <summary>
         ///     This API supports the Entity Framework Core infrastructure and is not intended to be used
         ///     directly from your code. This API may change or be removed in future releases.
         /// </summary>
-        public static string Format([NotNull] IEnumerable<IProperty> properties)
-            => "{" + string.Join(", ", properties.Select(p => "'" + p.Name + "'")) + "}";
-=======
-        internal static string Format(IEnumerable<IProperty> properties, bool includeTypes = false)
+        public static string Format([NotNull] IEnumerable<IProperty> properties, bool includeTypes = false)
             => "{"
                + string.Join(", ",
                    properties.Select(p => "'" + p.Name + "'" + (includeTypes ? " : " + p.ClrType.DisplayName(fullName: false) : "")))
                + "}";
->>>>>>> 0aa3b822
 
         [UsedImplicitly]
         private string DebuggerDisplay => $"{DeclaringEntityType.DisplayName()}.{Name} ({ClrType?.ShortDisplayName()})";
