--- conflicted
+++ resolved
@@ -46,15 +46,10 @@
 
             conventionSet.IndexAnnotationSetConventions.Add(sqlServerIndexConvention);
 
-<<<<<<< HEAD
-            ReplaceConvention(conventionSet.PropertyFieldChangedConventions, (DatabaseGeneratedAttributeConvention)valueGenerationStrategyConvention);
-
             conventionSet.PropertyNullableChangedConventions.Add(sqlServerIndexConvention);
 
             conventionSet.PropertyAnnotationSetConventions.Add(sqlServerIndexConvention);
 
-=======
->>>>>>> cb79bb8e
             return conventionSet;
         }
 
