--- conflicted
+++ resolved
@@ -3,107 +3,51 @@
   <ProductDependencies>
     <Dependency Name="Microsoft.CSharp" Version="5.0.0-alpha.1.19556.7" CoherentParentDependency="Microsoft.NETCore.App.Runtime.win-x64">
       <Uri>https://github.com/dotnet/corefx</Uri>
-<<<<<<< HEAD
-      <Sha>0f7f38c4fd323b26da10cce95f857f77f0f09b48</Sha>
-    </Dependency>
-    <Dependency Name="Microsoft.Bcl.HashCode" Version="1.1.0" CoherentParentDependency="Microsoft.NETCore.App.Runtime.win-x64">
-      <Uri>https://github.com/dotnet/corefx</Uri>
-      <Sha>0f7f38c4fd323b26da10cce95f857f77f0f09b48</Sha>
-    </Dependency>
-    <Dependency Name="Microsoft.CSharp" Version="4.7.0" CoherentParentDependency="Microsoft.NETCore.App.Runtime.win-x64">
-      <Uri>https://github.com/dotnet/corefx</Uri>
-      <Sha>0f7f38c4fd323b26da10cce95f857f77f0f09b48</Sha>
-    </Dependency>
-    <Dependency Name="Microsoft.DotNet.PlatformAbstractions" Version="3.1.0" CoherentParentDependency="Microsoft.Extensions.Logging">
-      <Uri>https://github.com/dotnet/core-setup</Uri>
-      <Sha>65f04fb6db7a5e198d05dbebd5c4ad21eb018f89</Sha>
-=======
       <Sha>475778fa982064e26a8b3a5d7545112f6586ac61</Sha>
     </Dependency>
     <Dependency Name="Microsoft.DotNet.PlatformAbstractions" Version="5.0.0-alpha.1.19562.8" CoherentParentDependency="Microsoft.Extensions.Logging">
       <Uri>https://github.com/dotnet/core-setup</Uri>
       <Sha>6fab00563d09dca0d2b777a4f0dbda59d19c8546</Sha>
->>>>>>> e4a0e41a
     </Dependency>
     <Dependency Name="Microsoft.Extensions.Caching.Memory" Version="5.0.0-alpha1.19563.3">
       <Uri>https://github.com/aspnet/Extensions</Uri>
-<<<<<<< HEAD
-      <Sha>4e1be2fb546751c773968d7b40ff7f4b62887153</Sha>
-=======
       <Sha>23e862e95c1efb16c7d14b1765a6d85db86c98b9</Sha>
->>>>>>> e4a0e41a
     </Dependency>
     <Dependency Name="Microsoft.Extensions.Configuration.EnvironmentVariables" Version="5.0.0-alpha1.19563.3">
       <Uri>https://github.com/aspnet/Extensions</Uri>
-<<<<<<< HEAD
-      <Sha>4e1be2fb546751c773968d7b40ff7f4b62887153</Sha>
-=======
       <Sha>23e862e95c1efb16c7d14b1765a6d85db86c98b9</Sha>
->>>>>>> e4a0e41a
     </Dependency>
     <Dependency Name="Microsoft.Extensions.Configuration.Json" Version="5.0.0-alpha1.19563.3">
       <Uri>https://github.com/aspnet/Extensions</Uri>
-<<<<<<< HEAD
-      <Sha>4e1be2fb546751c773968d7b40ff7f4b62887153</Sha>
-=======
       <Sha>23e862e95c1efb16c7d14b1765a6d85db86c98b9</Sha>
->>>>>>> e4a0e41a
     </Dependency>
     <Dependency Name="Microsoft.Extensions.Configuration" Version="5.0.0-alpha1.19563.3">
       <Uri>https://github.com/aspnet/Extensions</Uri>
-<<<<<<< HEAD
-      <Sha>4e1be2fb546751c773968d7b40ff7f4b62887153</Sha>
-=======
       <Sha>23e862e95c1efb16c7d14b1765a6d85db86c98b9</Sha>
->>>>>>> e4a0e41a
     </Dependency>
     <Dependency Name="Microsoft.Extensions.DependencyInjection" Version="5.0.0-alpha1.19563.3">
       <Uri>https://github.com/aspnet/Extensions</Uri>
-<<<<<<< HEAD
-      <Sha>4e1be2fb546751c773968d7b40ff7f4b62887153</Sha>
-=======
       <Sha>23e862e95c1efb16c7d14b1765a6d85db86c98b9</Sha>
->>>>>>> e4a0e41a
     </Dependency>
     <Dependency Name="Microsoft.Extensions.DependencyModel" Version="5.0.0-alpha.1.19562.8" CoherentParentDependency="Microsoft.Extensions.Logging">
       <Uri>https://github.com/dotnet/core-setup</Uri>
-<<<<<<< HEAD
-      <Sha>65f04fb6db7a5e198d05dbebd5c4ad21eb018f89</Sha>
-    </Dependency>
-    <Dependency Name="Microsoft.Extensions.HostFactoryResolver.Sources" Version="3.1.0-rtm.19565.4">
-      <Uri>https://github.com/aspnet/Extensions</Uri>
-      <Sha>4e1be2fb546751c773968d7b40ff7f4b62887153</Sha>
-=======
       <Sha>6fab00563d09dca0d2b777a4f0dbda59d19c8546</Sha>
     </Dependency>
     <Dependency Name="Microsoft.Extensions.HostFactoryResolver.Sources" Version="5.0.0-alpha1.19563.3">
       <Uri>https://github.com/aspnet/Extensions</Uri>
       <Sha>23e862e95c1efb16c7d14b1765a6d85db86c98b9</Sha>
->>>>>>> e4a0e41a
     </Dependency>
     <Dependency Name="Microsoft.Extensions.Logging" Version="5.0.0-alpha1.19563.3">
       <Uri>https://github.com/aspnet/Extensions</Uri>
-<<<<<<< HEAD
-      <Sha>4e1be2fb546751c773968d7b40ff7f4b62887153</Sha>
-=======
       <Sha>23e862e95c1efb16c7d14b1765a6d85db86c98b9</Sha>
->>>>>>> e4a0e41a
     </Dependency>
     <Dependency Name="Microsoft.NETCore.App.Ref" Version="5.0.0-alpha.1.19562.8" CoherentParentDependency="Microsoft.Extensions.Logging">
       <Uri>https://github.com/dotnet/core-setup</Uri>
-<<<<<<< HEAD
-      <Sha>65f04fb6db7a5e198d05dbebd5c4ad21eb018f89</Sha>
-=======
       <Sha>6fab00563d09dca0d2b777a4f0dbda59d19c8546</Sha>
->>>>>>> e4a0e41a
     </Dependency>
     <Dependency Name="Microsoft.NETCore.App.Runtime.win-x64" Version="5.0.0-alpha.1.19562.8" CoherentParentDependency="Microsoft.Extensions.Logging">
       <Uri>https://github.com/dotnet/core-setup</Uri>
-<<<<<<< HEAD
-      <Sha>65f04fb6db7a5e198d05dbebd5c4ad21eb018f89</Sha>
-=======
       <Sha>6fab00563d09dca0d2b777a4f0dbda59d19c8546</Sha>
->>>>>>> e4a0e41a
     </Dependency>
     <Dependency Name="NETStandard.Library.Ref" Version="2.1.0-alpha.1.19562.8" CoherentParentDependency="Microsoft.Extensions.Logging">
       <Uri>https://github.com/dotnet/core-setup</Uri>
@@ -111,27 +55,15 @@
     </Dependency>
     <Dependency Name="System.Collections.Immutable" Version="5.0.0-alpha.1.19556.7" CoherentParentDependency="Microsoft.NETCore.App.Runtime.win-x64">
       <Uri>https://github.com/dotnet/corefx</Uri>
-<<<<<<< HEAD
-      <Sha>0f7f38c4fd323b26da10cce95f857f77f0f09b48</Sha>
-=======
       <Sha>475778fa982064e26a8b3a5d7545112f6586ac61</Sha>
->>>>>>> e4a0e41a
     </Dependency>
     <Dependency Name="System.ComponentModel.Annotations" Version="5.0.0-alpha.1.19556.7" CoherentParentDependency="Microsoft.NETCore.App.Runtime.win-x64">
       <Uri>https://github.com/dotnet/corefx</Uri>
-<<<<<<< HEAD
-      <Sha>0f7f38c4fd323b26da10cce95f857f77f0f09b48</Sha>
-=======
       <Sha>475778fa982064e26a8b3a5d7545112f6586ac61</Sha>
->>>>>>> e4a0e41a
     </Dependency>
     <Dependency Name="System.Diagnostics.DiagnosticSource" Version="5.0.0-alpha.1.19556.7" CoherentParentDependency="Microsoft.NETCore.App.Runtime.win-x64">
       <Uri>https://github.com/dotnet/corefx</Uri>
-<<<<<<< HEAD
-      <Sha>0f7f38c4fd323b26da10cce95f857f77f0f09b48</Sha>
-=======
       <Sha>475778fa982064e26a8b3a5d7545112f6586ac61</Sha>
->>>>>>> e4a0e41a
     </Dependency>
   </ProductDependencies>
   <ToolsetDependencies>
@@ -139,15 +71,9 @@
       <Uri>https://github.com/dotnet/arcade</Uri>
       <Sha>fa4a3fdc21fa8d32d2b249b23181626dd382d1de</Sha>
     </Dependency>
-<<<<<<< HEAD
-    <Dependency Name="Microsoft.Net.Compilers.Toolset" Version="3.4.0-beta4-19562-05" CoherentParentDependency="Microsoft.Extensions.Logging">
-      <Uri>https://github.com/dotnet/roslyn</Uri>
-      <Sha>ff930dec4565e2bc424ad3bf3e22ecb20542c87d</Sha>
-=======
     <Dependency Name="Microsoft.Net.Compilers.Toolset" Version="3.4.0-beta1-19456-03" CoherentParentDependency="Microsoft.Extensions.Logging">
       <Uri>https://github.com/dotnet/roslyn</Uri>
       <Sha>3c865821f2864393a0ff7fe22c92ded6d51a546c</Sha>
->>>>>>> e4a0e41a
     </Dependency>
   </ToolsetDependencies>
 </Dependencies>