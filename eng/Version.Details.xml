<?xml version="1.0" encoding="utf-8"?>
<Dependencies>
  <ProductDependencies>
    <Dependency Name="Microsoft.CSharp" Version="5.0.0-alpha1.19381.2" CoherentParentDependency="Microsoft.NETCore.App.Runtime.win-x64">
      <Uri>https://github.com/dotnet/corefx</Uri>
      <Sha>a6c1d1ac235aba5bf17dd06228a62509192cda6a</Sha>
    </Dependency>
<<<<<<< HEAD
    <Dependency Name="Microsoft.DotNet.PlatformAbstractions" Version="3.0.0-preview9-19416-01" CoherentParentDependency="Microsoft.Extensions.Logging">
      <Uri>https://github.com/dotnet/core-setup</Uri>
      <Sha>c78353b800b24f9d13f577c4a9226bd34d2922ec</Sha>
    </Dependency>
    <Dependency Name="Microsoft.Extensions.Caching.Memory" Version="3.0.0-preview9.19416.7">
      <Uri>https://github.com/aspnet/Extensions</Uri>
      <Sha>fb9eab76fef12fdfbb1c3d1424527403c9f4f929</Sha>
    </Dependency>
    <Dependency Name="Microsoft.Extensions.Configuration.EnvironmentVariables" Version="3.0.0-preview9.19416.7">
      <Uri>https://github.com/aspnet/Extensions</Uri>
      <Sha>fb9eab76fef12fdfbb1c3d1424527403c9f4f929</Sha>
    </Dependency>
    <Dependency Name="Microsoft.Extensions.Configuration.Json" Version="3.0.0-preview9.19416.7">
      <Uri>https://github.com/aspnet/Extensions</Uri>
      <Sha>fb9eab76fef12fdfbb1c3d1424527403c9f4f929</Sha>
    </Dependency>
    <Dependency Name="Microsoft.Extensions.Configuration" Version="3.0.0-preview9.19416.7">
      <Uri>https://github.com/aspnet/Extensions</Uri>
      <Sha>fb9eab76fef12fdfbb1c3d1424527403c9f4f929</Sha>
    </Dependency>
    <Dependency Name="Microsoft.Extensions.DependencyInjection" Version="3.0.0-preview9.19416.7">
      <Uri>https://github.com/aspnet/Extensions</Uri>
      <Sha>fb9eab76fef12fdfbb1c3d1424527403c9f4f929</Sha>
    </Dependency>
    <Dependency Name="Microsoft.Extensions.DependencyModel" Version="3.0.0-preview9-19416-01" CoherentParentDependency="Microsoft.Extensions.Logging">
      <Uri>https://github.com/dotnet/core-setup</Uri>
      <Sha>c78353b800b24f9d13f577c4a9226bd34d2922ec</Sha>
    </Dependency>
    <Dependency Name="Microsoft.Extensions.HostFactoryResolver.Sources" Version="3.0.0-preview9.19416.7">
      <Uri>https://github.com/aspnet/Extensions</Uri>
      <Sha>fb9eab76fef12fdfbb1c3d1424527403c9f4f929</Sha>
    </Dependency>
    <Dependency Name="Microsoft.Extensions.Logging" Version="3.0.0-preview9.19416.7">
      <Uri>https://github.com/aspnet/Extensions</Uri>
      <Sha>fb9eab76fef12fdfbb1c3d1424527403c9f4f929</Sha>
    </Dependency>
    <Dependency Name="Microsoft.NETCore.App.Ref" Version="3.0.0-preview9-19416-01" CoherentParentDependency="Microsoft.Extensions.Logging">
      <Uri>https://github.com/dotnet/core-setup</Uri>
      <Sha>c78353b800b24f9d13f577c4a9226bd34d2922ec</Sha>
    </Dependency>
    <Dependency Name="Microsoft.NETCore.App.Runtime.win-x64" Version="3.0.0-preview9-19416-01" CoherentParentDependency="Microsoft.Extensions.Logging">
      <Uri>https://github.com/dotnet/core-setup</Uri>
      <Sha>c78353b800b24f9d13f577c4a9226bd34d2922ec</Sha>
    </Dependency>
    <Dependency Name="NETStandard.Library.Ref" Version="2.1.0-preview9-19416-01" CoherentParentDependency="Microsoft.Extensions.Logging">
      <Uri>https://github.com/dotnet/core-setup</Uri>
      <Sha>c78353b800b24f9d13f577c4a9226bd34d2922ec</Sha>
=======
    <Dependency Name="Microsoft.DotNet.PlatformAbstractions" Version="5.0.0-alpha1.19404.5" CoherentParentDependency="Microsoft.Extensions.Logging">
      <Uri>https://github.com/dotnet/core-setup</Uri>
      <Sha>62a9f1bdf39ba0b719875d33e248408d3802e925</Sha>
    </Dependency>
    <Dependency Name="Microsoft.Extensions.Caching.Memory" Version="5.0.0-alpha1.19409.2">
      <Uri>https://github.com/aspnet/Extensions</Uri>
      <Sha>cc9a033c6a8a4470984a4cc8395e42b887c07c2e</Sha>
    </Dependency>
    <Dependency Name="Microsoft.Extensions.Configuration.EnvironmentVariables" Version="5.0.0-alpha1.19409.2">
      <Uri>https://github.com/aspnet/Extensions</Uri>
      <Sha>cc9a033c6a8a4470984a4cc8395e42b887c07c2e</Sha>
    </Dependency>
    <Dependency Name="Microsoft.Extensions.Configuration.Json" Version="5.0.0-alpha1.19409.2">
      <Uri>https://github.com/aspnet/Extensions</Uri>
      <Sha>cc9a033c6a8a4470984a4cc8395e42b887c07c2e</Sha>
    </Dependency>
    <Dependency Name="Microsoft.Extensions.Configuration" Version="5.0.0-alpha1.19409.2">
      <Uri>https://github.com/aspnet/Extensions</Uri>
      <Sha>cc9a033c6a8a4470984a4cc8395e42b887c07c2e</Sha>
    </Dependency>
    <Dependency Name="Microsoft.Extensions.DependencyInjection" Version="5.0.0-alpha1.19409.2">
      <Uri>https://github.com/aspnet/Extensions</Uri>
      <Sha>cc9a033c6a8a4470984a4cc8395e42b887c07c2e</Sha>
    </Dependency>
    <Dependency Name="Microsoft.Extensions.DependencyModel" Version="5.0.0-alpha1.19404.5" CoherentParentDependency="Microsoft.Extensions.Logging">
      <Uri>https://github.com/dotnet/core-setup</Uri>
      <Sha>62a9f1bdf39ba0b719875d33e248408d3802e925</Sha>
    </Dependency>
    <Dependency Name="Microsoft.Extensions.HostFactoryResolver.Sources" Version="5.0.0-alpha1.19409.2">
      <Uri>https://github.com/aspnet/Extensions</Uri>
      <Sha>cc9a033c6a8a4470984a4cc8395e42b887c07c2e</Sha>
    </Dependency>
    <Dependency Name="Microsoft.Extensions.Logging" Version="5.0.0-alpha1.19409.2">
      <Uri>https://github.com/aspnet/Extensions</Uri>
      <Sha>cc9a033c6a8a4470984a4cc8395e42b887c07c2e</Sha>
    </Dependency>
    <Dependency Name="Microsoft.NETCore.App.Ref" Version="5.0.0-alpha1.19404.5" CoherentParentDependency="Microsoft.Extensions.Logging">
      <Uri>https://github.com/dotnet/core-setup</Uri>
      <Sha>62a9f1bdf39ba0b719875d33e248408d3802e925</Sha>
    </Dependency>
    <Dependency Name="Microsoft.NETCore.App.Runtime.win-x64" Version="5.0.0-alpha1.19404.5" CoherentParentDependency="Microsoft.Extensions.Logging">
      <Uri>https://github.com/dotnet/core-setup</Uri>
      <Sha>62a9f1bdf39ba0b719875d33e248408d3802e925</Sha>
    </Dependency>
    <Dependency Name="NETStandard.Library.Ref" Version="2.1.0-alpha1.19404.5" CoherentParentDependency="Microsoft.Extensions.Logging">
      <Uri>https://github.com/dotnet/core-setup</Uri>
      <Sha>62a9f1bdf39ba0b719875d33e248408d3802e925</Sha>
>>>>>>> 30fa88bf
    </Dependency>
    <Dependency Name="System.Collections.Immutable" Version="1.7.0-alpha1.19381.2" CoherentParentDependency="Microsoft.NETCore.App.Runtime.win-x64">
      <Uri>https://github.com/dotnet/corefx</Uri>
      <Sha>a6c1d1ac235aba5bf17dd06228a62509192cda6a</Sha>
    </Dependency>
    <Dependency Name="System.ComponentModel.Annotations" Version="5.0.0-alpha1.19381.2" CoherentParentDependency="Microsoft.NETCore.App.Runtime.win-x64">
      <Uri>https://github.com/dotnet/corefx</Uri>
      <Sha>a6c1d1ac235aba5bf17dd06228a62509192cda6a</Sha>
    </Dependency>
    <Dependency Name="System.Diagnostics.DiagnosticSource" Version="5.0.0-alpha1.19381.2" CoherentParentDependency="Microsoft.NETCore.App.Runtime.win-x64">
      <Uri>https://github.com/dotnet/corefx</Uri>
      <Sha>a6c1d1ac235aba5bf17dd06228a62509192cda6a</Sha>
    </Dependency>
  </ProductDependencies>
  <ToolsetDependencies>
    <Dependency Name="Microsoft.DotNet.Arcade.Sdk" Version="1.0.0-beta.19411.1">
      <Uri>https://github.com/dotnet/arcade</Uri>
      <Sha>a11024c8c22cc762011addafc30c653c938048f4</Sha>
    </Dependency>
    <Dependency Name="Microsoft.Net.Compilers.Toolset" Version="3.3.0-beta3-19415-01" CoherentParentDependency="Microsoft.Extensions.Logging">
      <Uri>https://github.com/dotnet/roslyn</Uri>
      <Sha>f5ba9f2c61a2fe853dc4913888d40df221539147</Sha>
    </Dependency>
  </ToolsetDependencies>
</Dependencies><|MERGE_RESOLUTION|>--- conflicted
+++ resolved
@@ -5,55 +5,6 @@
       <Uri>https://github.com/dotnet/corefx</Uri>
       <Sha>a6c1d1ac235aba5bf17dd06228a62509192cda6a</Sha>
     </Dependency>
-<<<<<<< HEAD
-    <Dependency Name="Microsoft.DotNet.PlatformAbstractions" Version="3.0.0-preview9-19416-01" CoherentParentDependency="Microsoft.Extensions.Logging">
-      <Uri>https://github.com/dotnet/core-setup</Uri>
-      <Sha>c78353b800b24f9d13f577c4a9226bd34d2922ec</Sha>
-    </Dependency>
-    <Dependency Name="Microsoft.Extensions.Caching.Memory" Version="3.0.0-preview9.19416.7">
-      <Uri>https://github.com/aspnet/Extensions</Uri>
-      <Sha>fb9eab76fef12fdfbb1c3d1424527403c9f4f929</Sha>
-    </Dependency>
-    <Dependency Name="Microsoft.Extensions.Configuration.EnvironmentVariables" Version="3.0.0-preview9.19416.7">
-      <Uri>https://github.com/aspnet/Extensions</Uri>
-      <Sha>fb9eab76fef12fdfbb1c3d1424527403c9f4f929</Sha>
-    </Dependency>
-    <Dependency Name="Microsoft.Extensions.Configuration.Json" Version="3.0.0-preview9.19416.7">
-      <Uri>https://github.com/aspnet/Extensions</Uri>
-      <Sha>fb9eab76fef12fdfbb1c3d1424527403c9f4f929</Sha>
-    </Dependency>
-    <Dependency Name="Microsoft.Extensions.Configuration" Version="3.0.0-preview9.19416.7">
-      <Uri>https://github.com/aspnet/Extensions</Uri>
-      <Sha>fb9eab76fef12fdfbb1c3d1424527403c9f4f929</Sha>
-    </Dependency>
-    <Dependency Name="Microsoft.Extensions.DependencyInjection" Version="3.0.0-preview9.19416.7">
-      <Uri>https://github.com/aspnet/Extensions</Uri>
-      <Sha>fb9eab76fef12fdfbb1c3d1424527403c9f4f929</Sha>
-    </Dependency>
-    <Dependency Name="Microsoft.Extensions.DependencyModel" Version="3.0.0-preview9-19416-01" CoherentParentDependency="Microsoft.Extensions.Logging">
-      <Uri>https://github.com/dotnet/core-setup</Uri>
-      <Sha>c78353b800b24f9d13f577c4a9226bd34d2922ec</Sha>
-    </Dependency>
-    <Dependency Name="Microsoft.Extensions.HostFactoryResolver.Sources" Version="3.0.0-preview9.19416.7">
-      <Uri>https://github.com/aspnet/Extensions</Uri>
-      <Sha>fb9eab76fef12fdfbb1c3d1424527403c9f4f929</Sha>
-    </Dependency>
-    <Dependency Name="Microsoft.Extensions.Logging" Version="3.0.0-preview9.19416.7">
-      <Uri>https://github.com/aspnet/Extensions</Uri>
-      <Sha>fb9eab76fef12fdfbb1c3d1424527403c9f4f929</Sha>
-    </Dependency>
-    <Dependency Name="Microsoft.NETCore.App.Ref" Version="3.0.0-preview9-19416-01" CoherentParentDependency="Microsoft.Extensions.Logging">
-      <Uri>https://github.com/dotnet/core-setup</Uri>
-      <Sha>c78353b800b24f9d13f577c4a9226bd34d2922ec</Sha>
-    </Dependency>
-    <Dependency Name="Microsoft.NETCore.App.Runtime.win-x64" Version="3.0.0-preview9-19416-01" CoherentParentDependency="Microsoft.Extensions.Logging">
-      <Uri>https://github.com/dotnet/core-setup</Uri>
-      <Sha>c78353b800b24f9d13f577c4a9226bd34d2922ec</Sha>
-    </Dependency>
-    <Dependency Name="NETStandard.Library.Ref" Version="2.1.0-preview9-19416-01" CoherentParentDependency="Microsoft.Extensions.Logging">
-      <Uri>https://github.com/dotnet/core-setup</Uri>
-      <Sha>c78353b800b24f9d13f577c4a9226bd34d2922ec</Sha>
-=======
     <Dependency Name="Microsoft.DotNet.PlatformAbstractions" Version="5.0.0-alpha1.19404.5" CoherentParentDependency="Microsoft.Extensions.Logging">
       <Uri>https://github.com/dotnet/core-setup</Uri>
       <Sha>62a9f1bdf39ba0b719875d33e248408d3802e925</Sha>
@@ -101,7 +52,6 @@
     <Dependency Name="NETStandard.Library.Ref" Version="2.1.0-alpha1.19404.5" CoherentParentDependency="Microsoft.Extensions.Logging">
       <Uri>https://github.com/dotnet/core-setup</Uri>
       <Sha>62a9f1bdf39ba0b719875d33e248408d3802e925</Sha>
->>>>>>> 30fa88bf
     </Dependency>
     <Dependency Name="System.Collections.Immutable" Version="1.7.0-alpha1.19381.2" CoherentParentDependency="Microsoft.NETCore.App.Runtime.win-x64">
       <Uri>https://github.com/dotnet/corefx</Uri>
