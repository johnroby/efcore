variables:
  - group: AzureDevOps-Artifact-Feeds-Pats
  - group: DotNet-Blob-Feed
  - group: DotNet-DotNetCli-Storage
  - group: DotNet-MSRC-Storage
  - group: Publish-Build-Assets

  # .NET Core 3.1 Dev
  - name: PublicDevRelease_31_Channel_Id
    value: 128

  # .NET Core 5 Dev
  - name: NetCore_5_Dev_Channel_Id
    value: 131

  # .NET Tools - Validation
  - name: NetCore_Tools_Validation_Channel_Id
    value: 9

  # .NET Tools - Latest
  - name: NetCore_Tools_Latest_Channel_Id
    value: 2

  # .NET 3 Tools - Validation
  - name: NETCore_3_Tools_Validation_Channel_Id
    value: 390

  # .NET 3 Tools - Latest
  - name: NetCore_3_Tools_Channel_Id
    value: 344

  # .NET Core 3.0 Internal Servicing
  - name: InternalServicing_30_Channel_Id
    value: 184

  # .NET Core 3.0 Release
  - name: PublicRelease_30_Channel_Id
    value: 19

  # .NET Core 3.1 Release
  - name: PublicRelease_31_Channel_Id
    value: 129

  # General Testing
  - name: GeneralTesting_Channel_Id
    value: 529

  # .NET Core 3.1 Blazor Features
<<<<<<< HEAD
  - name: NetCore_31_Blazor_Features
=======
  - name: NetCore_31_Blazor_Features_Channel_Id
>>>>>>> 7a71eb0b
    value: 531

  # Whether the build is internal or not
  - name: IsInternalBuild
    value: ${{ and(ne(variables['System.TeamProject'], 'public'), contains(variables['Build.SourceBranch'], 'internal')) }}

  # Default Maestro++ API Endpoint and API Version
  - name: MaestroApiEndPoint
    value: "https://maestro-prod.westus2.cloudapp.azure.com"
  - name: MaestroApiAccessToken
    value: $(MaestroAccessToken)
  - name: MaestroApiVersion
    value: "2019-01-16"

  - name: SourceLinkCLIVersion
    value: 3.0.0
  - name: SymbolToolVersion
    value: 1.0.1

  # Feed Configurations
  # These should include the suffix "/index.json"

  # Default locations for Installers and checksums
  # Public Locations
  - name: ChecksumsBlobFeedUrl
    value: https://dotnetclichecksums.blob.core.windows.net/dotnet/index.json
  - name: InstallersBlobFeedUrl
    value: https://dotnetcli.blob.core.windows.net/dotnet/index.json

  # Private Locations
  - name: InternalChecksumsBlobFeedUrl
    value: https://dotnetclichecksumsmsrc.blob.core.windows.net/dotnet/index.json
  - name: InternalChecksumsBlobFeedKey
    value: $(dotnetclichecksumsmsrc-storage-key)

  - name: InternalInstallersBlobFeedUrl
    value: https://dotnetclimsrc.blob.core.windows.net/dotnet/index.json
  - name: InternalInstallersBlobFeedKey
    value: $(dotnetclimsrc-access-key)<|MERGE_RESOLUTION|>--- conflicted
+++ resolved
@@ -46,11 +46,7 @@
     value: 529
 
   # .NET Core 3.1 Blazor Features
-<<<<<<< HEAD
-  - name: NetCore_31_Blazor_Features
-=======
   - name: NetCore_31_Blazor_Features_Channel_Id
->>>>>>> 7a71eb0b
     value: 531
 
   # Whether the build is internal or not
