// Copyright (c) .NET Foundation. All rights reserved.
// Licensed under the Apache License, Version 2.0. See License.txt in the project root for license information.

using System;
using System.Collections.Generic;
using System.ComponentModel.DataAnnotations;
using System.Linq;
using System.Reflection;
using System.Threading;
using System.Threading.Tasks;
using Microsoft.EntityFrameworkCore.ChangeTracking.Internal;
using Microsoft.EntityFrameworkCore.Infrastructure;
using Microsoft.EntityFrameworkCore.Internal;
using Microsoft.EntityFrameworkCore.Metadata;
using Microsoft.EntityFrameworkCore.Metadata.Internal;
using Microsoft.EntityFrameworkCore.Storage;
<<<<<<< HEAD
using Microsoft.EntityFrameworkCore.TestUtilities;
=======
using Microsoft.EntityFrameworkCore.Storage.Internal;
using Microsoft.EntityFrameworkCore.TestUtilities;
using Microsoft.EntityFrameworkCore.ValueGeneration;
using Microsoft.EntityFrameworkCore.ValueGeneration.Internal;
using Microsoft.Extensions.Caching.Memory;
>>>>>>> 6d9007d1
using Microsoft.Extensions.DependencyInjection;
using Xunit;

namespace Microsoft.EntityFrameworkCore
{
    public partial class DbContextTest
    {
        [Fact]
        public void Set_throws_for_type_not_in_model()
        {
            var optionsBuilder = new DbContextOptionsBuilder();
            optionsBuilder
                .UseInMemoryDatabase(Guid.NewGuid().ToString())
                .UseInternalServiceProvider(InMemoryTestHelpers.Instance.CreateServiceProvider());

            using (var context = new DbContext(optionsBuilder.Options))
            {
                var ex = Assert.Throws<InvalidOperationException>(() => context.Set<Category>().Local);
                Assert.Equal(CoreStrings.InvalidSetType(nameof(Category)), ex.Message);
            }
        }

        [Fact]
        public void SaveChanges_calls_DetectChanges()
        {
            var services = new ServiceCollection()
                .AddScoped<IStateManager, FakeStateManager>()
                .AddScoped<IChangeDetector, FakeChangeDetector>();

            var serviceProvider = InMemoryTestHelpers.Instance.CreateServiceProvider(services);

            using (var context = new DbContext(
                new DbContextOptionsBuilder()
                    .UseInternalServiceProvider(serviceProvider)
                    .UseInMemoryDatabase(Guid.NewGuid().ToString())
                    .Options))
            {
                var changeDetector = (FakeChangeDetector)context.GetService<IChangeDetector>();

                Assert.False(changeDetector.DetectChangesCalled);

                context.SaveChanges();

                Assert.True(changeDetector.DetectChangesCalled);
            }
        }

        [Fact]
        public void Entry_methods_check_arguments()
        {
            var services = new ServiceCollection()
                .AddScoped<IStateManager, FakeStateManager>();

            var serviceProvider = InMemoryTestHelpers.Instance.CreateServiceProvider(services);

            using (var context = new EarlyLearningCenter(serviceProvider))
            {
                Assert.Equal(
                    "entity",
                    // ReSharper disable once AssignNullToNotNullAttribute
                    Assert.Throws<ArgumentNullException>(() => context.Entry(null)).ParamName);
                Assert.Equal(
                    "entity",
                    // ReSharper disable once AssignNullToNotNullAttribute
                    Assert.Throws<ArgumentNullException>(() => context.Entry<Random>(null)).ParamName);
            }
        }

<<<<<<< HEAD
        private class FakeStateManager : IStateManager
        {
            public IEnumerable<InternalEntityEntry> InternalEntries { get; set; }
            public bool SaveChangesCalled { get; set; }
            public bool SaveChangesAsyncCalled { get; set; }

            public TrackingQueryMode GetTrackingQueryMode(IEntityType entityType) => TrackingQueryMode.Multiple;

            public void EndSingleQueryMode()
            {
            }

            public void ResetState()
            {
            }

            public void Unsubscribe()
            {
            }

            public void UpdateIdentityMap(InternalEntityEntry entry, IKey principalKey)
            {
                throw new NotImplementedException();
            }

            public void UpdateDependentMap(InternalEntityEntry entry, IForeignKey foreignKey)
            {
                throw new NotImplementedException();
            }

            public IEnumerable<InternalEntityEntry> GetDependents(InternalEntityEntry principalEntry, IForeignKey foreignKey)
            {
                throw new NotImplementedException();
            }

            public IEnumerable<InternalEntityEntry> GetDependentsUsingRelationshipSnapshot(InternalEntityEntry principalEntry, IForeignKey foreignKey)
            {
                throw new NotImplementedException();
            }

            public IEnumerable<InternalEntityEntry> GetDependentsFromNavigation(InternalEntityEntry principalEntry, IForeignKey foreignKey)
            {
                throw new NotImplementedException();
            }

            public int SaveChanges(bool acceptAllChangesOnSuccess)
            {
                SaveChangesCalled = true;
                return 1;
            }

            public Task<int> SaveChangesAsync(bool acceptAllChangesOnSuccess, CancellationToken cancellationToken = new CancellationToken())
            {
                SaveChangesAsyncCalled = true;
                return Task.FromResult(1);
            }

            public virtual void AcceptAllChanges()
            {
                throw new NotImplementedException();
            }

            public InternalEntityEntry GetOrCreateEntry(object entity)
=======
        private class FakeChangeDetector : IChangeDetector
        {
            public bool DetectChangesCalled { get; set; }

            public void DetectChanges(IStateManager stateManager)
            {
                DetectChangesCalled = true;
            }

            public void DetectChanges(InternalEntityEntry entry)
            {
            }

            public void PropertyChanged(InternalEntityEntry entry, IPropertyBase property, bool setModifed)
            {
            }

            public void PropertyChanging(InternalEntityEntry entry, IPropertyBase property)
            {
            }

            public virtual void Suspend()
            {
            }

            public virtual void Resume()
            {
            }
        }

        [Theory]
        [InlineData(false)]
        [InlineData(true)]
        public async Task Can_change_navigation_while_attaching_entities(bool async)
        {
            using (var context = new ActiveAddContext())
            {
                context.Database.EnsureDeleted();

                context.AddRange(new User { Id = 3 }, new User { Id = 4 });
                context.SaveChanges();
            }

            using (var context = new ActiveAddContext())
            {
                var questions = new List<Question>
                {
                    new Question
                    {
                        Author = context.Users.First(),
                        Answers = new List<Answer>
                        {
                            new Answer
                            {
                                Author = context.Users.Last(),
                            }
                        }
                    },
                };

                if (async)
                {
                    await context.AddRangeAsync(questions);
                }
                else
                {
                    context.AddRange(questions);
                }
            }
        }

        public class Question
        {
            public int Id { get; set; }
            public int AuthorId { get; set; }
            public virtual User Author { get; set; }
            public virtual ICollection<Answer> Answers { get; set; }
        }

        public class Answer
        {
            public int Id { get; set; }
            public int QuestionId { get; set; }
            public int AuthorId { get; set; }
            public virtual Question Question { get; set; }
            public virtual User Author { get; set; }
        }

        public class User
        {
            public int Id { get; set; }
            public virtual ICollection<Answer> Answers { get; set; } = new List<Answer>();
            public virtual ICollection<Question> Questions { get; set; } = new List<Question>();
        }

        public class ActiveAddContext : DbContext
        {
            public DbSet<User> Users { get; set; }
            public DbSet<Answer> Answers { get; set; }
            public DbSet<Question> Questions { get; set; }

            protected internal override void OnConfiguring(DbContextOptionsBuilder optionsBuilder)
                => optionsBuilder.UseInMemoryDatabase(databaseName: "issue7119");

            protected internal override void OnModelCreating(ModelBuilder modelBuilder)
            {
                modelBuilder.Entity<Question>(b =>
                {
                    b.HasOne(x => x.Author).WithMany(x => x.Questions).HasForeignKey(x => x.AuthorId);
                });

                modelBuilder.Entity<Answer>(b =>
                {
                    b.HasOne(x => x.Author).WithMany(x => x.Answers).HasForeignKey(x => x.AuthorId);
                    b.HasOne(x => x.Question).WithMany(x => x.Answers).HasForeignKey(x => x.AuthorId);
                });
            }
        }

        [Fact]
        public async Task Can_add_existing_entities_to_context_to_be_deleted()
        {
            await TrackEntitiesTest((c, e) => c.Remove(e), (c, e) => c.Remove(e), EntityState.Deleted);
        }

        [Fact]
        public async Task Can_add_new_entities_to_context_with_graph_method()
        {
            await TrackEntitiesTest((c, e) => c.Add(e), (c, e) => c.Add(e), EntityState.Added);
        }

        [Fact]
        public async Task Can_add_new_entities_to_context_with_graph_method_async()
        {
            await TrackEntitiesTest((c, e) => c.AddAsync(e), (c, e) => c.AddAsync(e), EntityState.Added);
        }

        [Fact]
        public async Task Can_add_existing_entities_to_context_to_be_attached_with_graph_method()
        {
            await TrackEntitiesTest((c, e) => c.Attach(e), (c, e) => c.Attach(e), EntityState.Unchanged);
        }

        [Fact]
        public async Task Can_add_existing_entities_to_context_to_be_updated_with_graph_method()
        {
            await TrackEntitiesTest((c, e) => c.Update(e), (c, e) => c.Update(e), EntityState.Modified);
        }

        private static Task TrackEntitiesTest(
            Func<DbContext, Category, EntityEntry<Category>> categoryAdder,
            Func<DbContext, Product, EntityEntry<Product>> productAdder, EntityState expectedState)
            => TrackEntitiesTest(
                (c, e) => Task.FromResult(categoryAdder(c, e)),
                (c, e) => Task.FromResult(productAdder(c, e)),
                expectedState);

        private static async Task TrackEntitiesTest(
            Func<DbContext, Category, Task<EntityEntry<Category>>> categoryAdder,
            Func<DbContext, Product, Task<EntityEntry<Product>>> productAdder, EntityState expectedState)
        {
            using (var context = new EarlyLearningCenter(InMemoryTestHelpers.Instance.CreateServiceProvider()))
            {
                var relatedDependent = new Product { Id = 1, Name = "Marmite", Price = 7.99m };
                var principal = new Category { Id = 1, Name = "Beverages", Products = new List<Product> { relatedDependent } };

                var relatedPrincipal = new Category { Id = 2, Name = "Foods" };
                var dependent = new Product { Id = 2, Name = "Bovril", Price = 4.99m, Category = relatedPrincipal };

                var principalEntry = await categoryAdder(context, principal);
                var dependentEntry = await productAdder(context, dependent);

                var relatedPrincipalEntry = context.Entry(relatedPrincipal);
                var relatedDependentEntry = context.Entry(relatedDependent);

                Assert.Same(principal, principalEntry.Entity);
                Assert.Same(relatedPrincipal, relatedPrincipalEntry.Entity);
                Assert.Same(relatedDependent, relatedDependentEntry.Entity);
                Assert.Same(dependent, dependentEntry.Entity);

                var expectedRelatedState = expectedState == EntityState.Deleted ? EntityState.Unchanged : expectedState;

                Assert.Same(principal, principalEntry.Entity);
                Assert.Equal(expectedState, principalEntry.State);
                Assert.Same(relatedPrincipal, relatedPrincipalEntry.Entity);
                Assert.Equal(expectedRelatedState, relatedPrincipalEntry.State);

                Assert.Same(relatedDependent, relatedDependentEntry.Entity);
                Assert.Equal(expectedRelatedState, relatedDependentEntry.State);
                Assert.Same(dependent, dependentEntry.Entity);
                Assert.Equal(expectedState, dependentEntry.State);

                Assert.Same(principalEntry.GetInfrastructure(), context.Entry(principal).GetInfrastructure());
                Assert.Same(relatedPrincipalEntry.GetInfrastructure(), context.Entry(relatedPrincipal).GetInfrastructure());
                Assert.Same(relatedDependentEntry.GetInfrastructure(), context.Entry(relatedDependent).GetInfrastructure());
                Assert.Same(dependentEntry.GetInfrastructure(), context.Entry(dependent).GetInfrastructure());
            }
        }

        [Fact]
        public async Task Can_add_multiple_new_entities_to_context()
        {
            await TrackMultipleEntitiesTest((c, e) => c.AddRange(e[0], e[1]), EntityState.Added);
        }

        [Fact]
        public async Task Can_add_multiple_new_entities_to_context_async()
        {
            await TrackMultipleEntitiesTest((c, e) => c.AddRangeAsync(e[0], e[1]), EntityState.Added);
        }

        [Fact]
        public async Task Can_add_multiple_existing_entities_to_context_to_be_attached()
        {
            await TrackMultipleEntitiesTest((c, e) => c.AttachRange(e[0], e[1]), EntityState.Unchanged);
        }

        [Fact]
        public async Task Can_add_multiple_existing_entities_to_context_to_be_updated()
        {
            await TrackMultipleEntitiesTest((c, e) => c.UpdateRange(e[0], e[1]), EntityState.Modified);
        }

        [Fact]
        public async Task Can_add_multiple_existing_entities_to_context_to_be_deleted()
        {
            await TrackMultipleEntitiesTest((c, e) => c.RemoveRange(e[0], e[1]), EntityState.Deleted);
        }

        private static Task TrackMultipleEntitiesTest(
            Action<DbContext, object[]> adder,
            EntityState expectedState)
            => TrackMultipleEntitiesTest(
                (c, e) =>
                    {
                        adder(c, e);
                        return Task.FromResult(0);
                    },
                expectedState);

        private static async Task TrackMultipleEntitiesTest(
            Func<DbContext, object[], Task> adder,
            EntityState expectedState)
        {
            using (var context = new EarlyLearningCenter(InMemoryTestHelpers.Instance.CreateServiceProvider()))
            {
                var relatedDependent = new Product { Id = 1, Name = "Marmite", Price = 7.99m };
                var principal = new Category { Id = 1, Name = "Beverages", Products = new List<Product> { relatedDependent } };

                var relatedPrincipal = new Category { Id = 2, Name = "Foods" };
                var dependent = new Product { Id = 2, Name = "Bovril", Price = 4.99m, Category = relatedPrincipal };

                await adder(context, new object[] { principal, dependent });

                Assert.Same(principal, context.Entry(principal).Entity);
                Assert.Same(relatedPrincipal, context.Entry(relatedPrincipal).Entity);
                Assert.Same(relatedDependent, context.Entry(relatedDependent).Entity);
                Assert.Same(dependent, context.Entry(dependent).Entity);

                var expectedRelatedState = expectedState == EntityState.Deleted ? EntityState.Unchanged : expectedState;

                Assert.Same(principal, context.Entry(principal).Entity);
                Assert.Equal(expectedState, context.Entry(principal).State);
                Assert.Same(relatedPrincipal, context.Entry(relatedPrincipal).Entity);
                Assert.Equal(expectedRelatedState, context.Entry(relatedPrincipal).State);

                Assert.Same(relatedDependent, context.Entry(relatedDependent).Entity);
                Assert.Equal(expectedRelatedState, context.Entry(relatedDependent).State);
                Assert.Same(dependent, context.Entry(dependent).Entity);
                Assert.Equal(expectedState, context.Entry(dependent).State);
            }
        }

        [Fact]
        public async Task Can_add_existing_entities_with_default_value_to_context_to_be_deleted()
        {
            await TrackEntitiesDefaultValueTest((c, e) => c.Remove(e), (c, e) => c.Remove(e), EntityState.Deleted);
        }

        [Fact]
        public async Task Can_add_new_entities_with_default_value_to_context_with_graph_method()
        {
            await TrackEntitiesDefaultValueTest((c, e) => c.Add(e), (c, e) => c.Add(e), EntityState.Added);
        }

        [Fact]
        public async Task Can_add_new_entities_with_default_value_to_context_with_graph_method_async()
        {
            await TrackEntitiesDefaultValueTest((c, e) => c.AddAsync(e), (c, e) => c.AddAsync(e), EntityState.Added);
        }

        [Fact]
        public async Task Can_add_existing_entities_with_default_value_to_context_to_be_attached_with_graph_method()
        {
            await TrackEntitiesDefaultValueTest((c, e) => c.Attach(e), (c, e) => c.Attach(e), EntityState.Added);
        }

        [Fact]
        public async Task Can_add_existing_entities_with_default_value_to_context_to_be_updated_with_graph_method()
        {
            await TrackEntitiesDefaultValueTest((c, e) => c.Update(e), (c, e) => c.Update(e), EntityState.Added);
        }

        private static Task TrackEntitiesDefaultValueTest(
            Func<DbContext, Category, EntityEntry<Category>> categoryAdder,
            Func<DbContext, Product, EntityEntry<Product>> productAdder, EntityState expectedState)
            => TrackEntitiesDefaultValueTest(
                (c, e) => Task.FromResult(categoryAdder(c, e)),
                (c, e) => Task.FromResult(productAdder(c, e)),
                expectedState);

        // Issue #3890
        private static async Task TrackEntitiesDefaultValueTest(
            Func<DbContext, Category, Task<EntityEntry<Category>>> categoryAdder,
            Func<DbContext, Product, Task<EntityEntry<Product>>> productAdder, EntityState expectedState)
        {
            using (var context = new EarlyLearningCenter(InMemoryTestHelpers.Instance.CreateServiceProvider()))
            {
                var category1 = new Category { Id = 0, Name = "Beverages" };
                var product1 = new Product { Id = 0, Name = "Marmite", Price = 7.99m };

                var categoryEntry1 = await categoryAdder(context, category1);
                var productEntry1 = await productAdder(context, product1);

                Assert.Same(category1, categoryEntry1.Entity);
                Assert.Same(product1, productEntry1.Entity);

                Assert.Same(category1, categoryEntry1.Entity);
                Assert.Equal(expectedState, categoryEntry1.State);

                Assert.Same(product1, productEntry1.Entity);
                Assert.Equal(expectedState, productEntry1.State);

                Assert.Same(categoryEntry1.GetInfrastructure(), context.Entry(category1).GetInfrastructure());
                Assert.Same(productEntry1.GetInfrastructure(), context.Entry(product1).GetInfrastructure());
            }
        }

        [Fact]
        public async Task Can_add_multiple_new_entities_with_default_values_to_context()
        {
            await TrackMultipleEntitiesDefaultValuesTest((c, e) => c.AddRange(e[0]), (c, e) => c.AddRange(e[0]), EntityState.Added);
        }

        [Fact]
        public async Task Can_add_multiple_new_entities_with_default_values_to_context_async()
        {
            await TrackMultipleEntitiesDefaultValuesTest((c, e) => c.AddRangeAsync(e[0]), (c, e) => c.AddRangeAsync(e[0]), EntityState.Added);
        }

        [Fact]
        public async Task Can_add_multiple_existing_entities_with_default_values_to_context_to_be_attached()
        {
            await TrackMultipleEntitiesDefaultValuesTest((c, e) => c.AttachRange(e[0]), (c, e) => c.AttachRange(e[0]), EntityState.Added);
        }

        [Fact]
        public async Task Can_add_multiple_existing_entities_with_default_values_to_context_to_be_updated()
        {
            await TrackMultipleEntitiesDefaultValuesTest((c, e) => c.UpdateRange(e[0]), (c, e) => c.UpdateRange(e[0]), EntityState.Added);
        }

        [Fact]
        public async Task Can_add_multiple_existing_entities_with_default_values_to_context_to_be_deleted()
        {
            await TrackMultipleEntitiesDefaultValuesTest((c, e) => c.RemoveRange(e[0]), (c, e) => c.RemoveRange(e[0]), EntityState.Deleted);
        }

        private static Task TrackMultipleEntitiesDefaultValuesTest(
            Action<DbContext, object[]> categoryAdder,
            Action<DbContext, object[]> productAdder, EntityState expectedState)
            => TrackMultipleEntitiesDefaultValuesTest(
                (c, e) =>
                    {
                        categoryAdder(c, e);
                        return Task.FromResult(0);
                    },
                (c, e) =>
                    {
                        productAdder(c, e);
                        return Task.FromResult(0);
                    },
                expectedState);

        // Issue #3890
        private static async Task TrackMultipleEntitiesDefaultValuesTest(
            Func<DbContext, object[], Task> categoryAdder,
            Func<DbContext, object[], Task> productAdder, EntityState expectedState)
        {
            using (var context = new EarlyLearningCenter(InMemoryTestHelpers.Instance.CreateServiceProvider()))
            {
                var category1 = new Category { Id = 0, Name = "Beverages" };
                var product1 = new Product { Id = 0, Name = "Marmite", Price = 7.99m };

                await categoryAdder(context, new[] { category1 });
                await productAdder(context, new[] { product1 });

                Assert.Same(category1, context.Entry(category1).Entity);
                Assert.Same(product1, context.Entry(product1).Entity);

                Assert.Same(category1, context.Entry(category1).Entity);
                Assert.Equal(expectedState, context.Entry(category1).State);

                Assert.Same(product1, context.Entry(product1).Entity);
                Assert.Equal(expectedState, context.Entry(product1).State);
            }
        }

        [Fact]
        public void Can_add_no_new_entities_to_context()
        {
            TrackNoEntitiesTest(c => c.AddRange(), c => c.AddRange());
        }

        [Fact]
        public async Task Can_add_no_new_entities_to_context_async()
        {
            using (var context = new EarlyLearningCenter(InMemoryTestHelpers.Instance.CreateServiceProvider()))
            {
                await context.AddRangeAsync();
                await context.AddRangeAsync();
                Assert.Empty(context.ChangeTracker.Entries());
            }
        }

        [Fact]
        public void Can_add_no_existing_entities_to_context_to_be_attached()
        {
            TrackNoEntitiesTest(c => c.AttachRange(), c => c.AttachRange());
        }

        [Fact]
        public void Can_add_no_existing_entities_to_context_to_be_updated()
        {
            TrackNoEntitiesTest(c => c.UpdateRange(), c => c.UpdateRange());
        }

        [Fact]
        public void Can_add_no_existing_entities_to_context_to_be_deleted()
        {
            TrackNoEntitiesTest(c => c.RemoveRange(), c => c.RemoveRange());
        }

        private static void TrackNoEntitiesTest(Action<DbContext> categoryAdder, Action<DbContext> productAdder)
        {
            using (var context = new EarlyLearningCenter(InMemoryTestHelpers.Instance.CreateServiceProvider()))
            {
                categoryAdder(context);
                productAdder(context);
                Assert.Empty(context.ChangeTracker.Entries());
            }
        }

        [Fact]
        public async Task Can_add_existing_entities_to_context_to_be_deleted_non_generic()
        {
            await TrackEntitiesTestNonGeneric((c, e) => c.Remove(e), (c, e) => c.Remove(e), EntityState.Deleted);
        }

        [Fact]
        public async Task Can_add_new_entities_to_context_non_generic_graph()
        {
            await TrackEntitiesTestNonGeneric((c, e) => c.AddAsync(e), (c, e) => c.AddAsync(e), EntityState.Added);
        }

        [Fact]
        public async Task Can_add_new_entities_to_context_non_generic_graph_async()
        {
            await TrackEntitiesTestNonGeneric((c, e) => c.Add(e), (c, e) => c.Add(e), EntityState.Added);
        }

        [Fact]
        public async Task Can_add_existing_entities_to_context_to_be_attached_non_generic_graph()
        {
            await TrackEntitiesTestNonGeneric((c, e) => c.Attach(e), (c, e) => c.Attach(e), EntityState.Unchanged);
        }

        [Fact]
        public async Task Can_add_existing_entities_to_context_to_be_updated_non_generic_graph()
        {
            await TrackEntitiesTestNonGeneric((c, e) => c.Update(e), (c, e) => c.Update(e), EntityState.Modified);
        }

        private static Task TrackEntitiesTestNonGeneric(
            Func<DbContext, object, EntityEntry> categoryAdder,
            Func<DbContext, object, EntityEntry> productAdder, EntityState expectedState)
            => TrackEntitiesTestNonGeneric(
                (c, e) => Task.FromResult(categoryAdder(c, e)),
                (c, e) => Task.FromResult(productAdder(c, e)),
                expectedState);

        private static async Task TrackEntitiesTestNonGeneric(
            Func<DbContext, object, Task<EntityEntry>> categoryAdder,
            Func<DbContext, object, Task<EntityEntry>> productAdder, EntityState expectedState)
        {
            using (var context = new EarlyLearningCenter(InMemoryTestHelpers.Instance.CreateServiceProvider()))
            {
                var relatedDependent = new Product { Id = 1, Name = "Marmite", Price = 7.99m };
                var principal = new Category { Id = 1, Name = "Beverages", Products = new List<Product> { relatedDependent } };

                var relatedPrincipal = new Category { Id = 2, Name = "Foods" };
                var dependent = new Product { Id = 2, Name = "Bovril", Price = 4.99m, Category = relatedPrincipal };

                var principalEntry = await categoryAdder(context, principal);
                var dependentEntry = await productAdder(context, dependent);

                var relatedPrincipalEntry = context.Entry(relatedPrincipal);
                var relatedDependentEntry = context.Entry(relatedDependent);

                Assert.Same(principal, principalEntry.Entity);
                Assert.Same(relatedPrincipal, relatedPrincipalEntry.Entity);
                Assert.Same(relatedDependent, relatedDependentEntry.Entity);
                Assert.Same(dependent, dependentEntry.Entity);

                var expectedRelatedState = expectedState == EntityState.Deleted ? EntityState.Unchanged : expectedState;

                Assert.Same(principal, principalEntry.Entity);
                Assert.Equal(expectedState, principalEntry.State);
                Assert.Same(relatedPrincipal, relatedPrincipalEntry.Entity);
                Assert.Equal(expectedRelatedState, relatedPrincipalEntry.State);

                Assert.Same(relatedDependent, relatedDependentEntry.Entity);
                Assert.Equal(expectedRelatedState, relatedDependentEntry.State);
                Assert.Same(dependent, dependentEntry.Entity);
                Assert.Equal(expectedState, dependentEntry.State);

                Assert.Same(principalEntry.GetInfrastructure(), context.Entry(principal).GetInfrastructure());
                Assert.Same(relatedPrincipalEntry.GetInfrastructure(), context.Entry(relatedPrincipal).GetInfrastructure());
                Assert.Same(relatedDependentEntry.GetInfrastructure(), context.Entry(relatedDependent).GetInfrastructure());
                Assert.Same(dependentEntry.GetInfrastructure(), context.Entry(dependent).GetInfrastructure());
            }
        }

        [Fact]
        public async Task Can_add_multiple_existing_entities_to_context_to_be_deleted_Enumerable()
        {
            await TrackMultipleEntitiesTestEnumerable((c, e) => c.RemoveRange(e), EntityState.Deleted);
        }

        [Fact]
        public async Task Can_add_multiple_new_entities_to_context_Enumerable_graph()
        {
            await TrackMultipleEntitiesTestEnumerable((c, e) => c.AddRange(e), EntityState.Added);
        }

        [Fact]
        public async Task Can_add_multiple_new_entities_to_context_Enumerable_graph_async()
        {
            await TrackMultipleEntitiesTestEnumerable((c, e) => c.AddRangeAsync(e), EntityState.Added);
        }

        [Fact]
        public async Task Can_add_multiple_existing_entities_to_context_to_be_attached_Enumerable_graph()
        {
            await TrackMultipleEntitiesTestEnumerable((c, e) => c.AttachRange(e), EntityState.Unchanged);
        }

        [Fact]
        public async Task Can_add_multiple_existing_entities_to_context_to_be_updated_Enumerable_graph()
        {
            await TrackMultipleEntitiesTestEnumerable((c, e) => c.UpdateRange(e), EntityState.Modified);
        }

        private static Task TrackMultipleEntitiesTestEnumerable(
            Action<DbContext, IEnumerable<object>> adder,
            EntityState expectedState)
            => TrackMultipleEntitiesTestEnumerable(
                (c, e) =>
                    {
                        adder(c, e);
                        return Task.FromResult(0);
                    },
                expectedState);

        private static async Task TrackMultipleEntitiesTestEnumerable(
            Func<DbContext, IEnumerable<object>, Task> adder,
            EntityState expectedState)
        {
            using (var context = new EarlyLearningCenter(InMemoryTestHelpers.Instance.CreateServiceProvider()))
            {
                var relatedDependent = new Product { Id = 1, Name = "Marmite", Price = 7.99m };
                var principal = new Category { Id = 1, Name = "Beverages", Products = new List<Product> { relatedDependent } };

                var relatedPrincipal = new Category { Id = 2, Name = "Foods" };
                var dependent = new Product { Id = 2, Name = "Bovril", Price = 4.99m, Category = relatedPrincipal };

                await adder(context, new object[] { principal, dependent });

                Assert.Same(principal, context.Entry(principal).Entity);
                Assert.Same(relatedPrincipal, context.Entry(relatedPrincipal).Entity);
                Assert.Same(relatedDependent, context.Entry(relatedDependent).Entity);
                Assert.Same(dependent, context.Entry(dependent).Entity);

                var expectedRelatedState = expectedState == EntityState.Deleted ? EntityState.Unchanged : expectedState;

                Assert.Same(principal, context.Entry(principal).Entity);
                Assert.Equal(expectedState, context.Entry(principal).State);
                Assert.Same(relatedPrincipal, context.Entry(relatedPrincipal).Entity);
                Assert.Equal(expectedRelatedState, context.Entry(relatedPrincipal).State);

                Assert.Same(relatedDependent, context.Entry(relatedDependent).Entity);
                Assert.Equal(expectedRelatedState, context.Entry(relatedDependent).State);
                Assert.Same(dependent, context.Entry(dependent).Entity);
                Assert.Equal(expectedState, context.Entry(dependent).State);
            }
        }

        [Fact]
        public async Task Can_add_existing_entities_with_default_value_to_context_to_be_deleted_non_generic()
        {
            await TrackEntitiesDefaultValuesTestNonGeneric((c, e) => c.Remove(e), (c, e) => c.Remove(e), EntityState.Deleted);
        }

        [Fact]
        public async Task Can_add_new_entities_with_default_value_to_context_non_generic_graph()
        {
            await TrackEntitiesDefaultValuesTestNonGeneric((c, e) => c.Add(e), (c, e) => c.Add(e), EntityState.Added);
        }

        [Fact]
        public async Task Can_add_new_entities_with_default_value_to_context_non_generic_graph_async()
        {
            await TrackEntitiesDefaultValuesTestNonGeneric((c, e) => c.AddAsync(e), (c, e) => c.AddAsync(e), EntityState.Added);
        }

        [Fact]
        public async Task Can_add_existing_entities_with_default_value_to_context_to_be_attached_non_generic_graph()
        {
            await TrackEntitiesDefaultValuesTestNonGeneric((c, e) => c.Attach(e), (c, e) => c.Attach(e), EntityState.Added);
        }

        [Fact]
        public async Task Can_add_existing_entities_with_default_value_to_context_to_be_updated_non_generic_graph()
        {
            await TrackEntitiesDefaultValuesTestNonGeneric((c, e) => c.Update(e), (c, e) => c.Update(e), EntityState.Added);
        }

        private static Task TrackEntitiesDefaultValuesTestNonGeneric(
            Func<DbContext, object, EntityEntry> categoryAdder,
            Func<DbContext, object, EntityEntry> productAdder, EntityState expectedState)
            => TrackEntitiesDefaultValuesTestNonGeneric(
                (c, e) => Task.FromResult(categoryAdder(c, e)),
                (c, e) => Task.FromResult(productAdder(c, e)),
                expectedState);

        // Issue #3890
        private static async Task TrackEntitiesDefaultValuesTestNonGeneric(
            Func<DbContext, object, Task<EntityEntry>> categoryAdder,
            Func<DbContext, object, Task<EntityEntry>> productAdder, EntityState expectedState)
        {
            using (var context = new EarlyLearningCenter(InMemoryTestHelpers.Instance.CreateServiceProvider()))
            {
                var category1 = new Category { Id = 0, Name = "Beverages" };
                var product1 = new Product { Id = 0, Name = "Marmite", Price = 7.99m };

                var categoryEntry1 = await categoryAdder(context, category1);
                var productEntry1 = await productAdder(context, product1);

                Assert.Same(category1, categoryEntry1.Entity);
                Assert.Same(product1, productEntry1.Entity);

                Assert.Same(category1, categoryEntry1.Entity);
                Assert.Equal(expectedState, categoryEntry1.State);

                Assert.Same(product1, productEntry1.Entity);
                Assert.Equal(expectedState, productEntry1.State);

                Assert.Same(categoryEntry1.GetInfrastructure(), context.Entry(category1).GetInfrastructure());
                Assert.Same(productEntry1.GetInfrastructure(), context.Entry(product1).GetInfrastructure());
            }
        }

        [Fact]
        public async Task Can_add_multiple_existing_entities_with_default_values_to_context_to_be_deleted_Enumerable()
        {
            await TrackMultipleEntitiesDefaultValueTestEnumerable((c, e) => c.RemoveRange(e), (c, e) => c.RemoveRange(e), EntityState.Deleted);
        }

        [Fact]
        public async Task Can_add_multiple_new_entities_with_default_values_to_context_Enumerable_graph()
        {
            await TrackMultipleEntitiesDefaultValueTestEnumerable((c, e) => c.AddRange(e), (c, e) => c.AddRange(e), EntityState.Added);
        }

        [Fact]
        public async Task Can_add_multiple_new_entities_with_default_values_to_context_Enumerable_graph_async()
        {
            await TrackMultipleEntitiesDefaultValueTestEnumerable((c, e) => c.AddRangeAsync(e), (c, e) => c.AddRangeAsync(e), EntityState.Added);
        }

        [Fact]
        public async Task Can_add_multiple_existing_entities_with_default_values_to_context_to_be_attached_Enumerable_graph()
        {
            await TrackMultipleEntitiesDefaultValueTestEnumerable((c, e) => c.AttachRange(e), (c, e) => c.AttachRange(e), EntityState.Added);
        }

        [Fact]
        public async Task Can_add_multiple_existing_entities_with_default_values_to_context_to_be_updated_Enumerable_graph()
        {
            await TrackMultipleEntitiesDefaultValueTestEnumerable((c, e) => c.UpdateRange(e), (c, e) => c.UpdateRange(e), EntityState.Added);
        }

        private static Task TrackMultipleEntitiesDefaultValueTestEnumerable(
            Action<DbContext, IEnumerable<object>> categoryAdder,
            Action<DbContext, IEnumerable<object>> productAdder, EntityState expectedState)
            => TrackMultipleEntitiesDefaultValueTestEnumerable(
                (c, e) =>
                    {
                        categoryAdder(c, e);
                        return Task.FromResult(0);
                    },
                (c, e) =>
                    {
                        productAdder(c, e);
                        return Task.FromResult(0);
                    },
                expectedState);

        // Issue #3890
        private static async Task TrackMultipleEntitiesDefaultValueTestEnumerable(
            Func<DbContext, IEnumerable<object>, Task> categoryAdder,
            Func<DbContext, IEnumerable<object>, Task> productAdder, EntityState expectedState)
        {
            using (var context = new EarlyLearningCenter(InMemoryTestHelpers.Instance.CreateServiceProvider()))
            {
                var category1 = new Category { Id = 0, Name = "Beverages" };
                var product1 = new Product { Id = 0, Name = "Marmite", Price = 7.99m };

                await categoryAdder(context, new List<Category> { category1 });
                await productAdder(context, new List<Product> { product1 });

                Assert.Same(category1, context.Entry(category1).Entity);
                Assert.Same(product1, context.Entry(product1).Entity);

                Assert.Same(category1, context.Entry(category1).Entity);
                Assert.Equal(expectedState, context.Entry(category1).State);

                Assert.Same(product1, context.Entry(product1).Entity);
                Assert.Equal(expectedState, context.Entry(product1).State);
            }
        }

        [Fact]
        public void Can_add_no_existing_entities_to_context_to_be_deleted_Enumerable()
        {
            TrackNoEntitiesTestEnumerable((c, e) => c.RemoveRange(e), (c, e) => c.RemoveRange(e));
        }

        [Fact]
        public void Can_add_no_new_entities_to_context_Enumerable_graph()
        {
            TrackNoEntitiesTestEnumerable((c, e) => c.AddRange(e), (c, e) => c.AddRange(e));
        }

        [Fact]
        public async Task Can_add_no_new_entities_to_context_Enumerable_graph_async()
        {
            using (var context = new EarlyLearningCenter(InMemoryTestHelpers.Instance.CreateServiceProvider()))
            {
                await context.AddRangeAsync(new HashSet<Category>());
                await context.AddRangeAsync(new HashSet<Product>());
                Assert.Empty(context.ChangeTracker.Entries());
            }
        }

        [Fact]
        public void Can_add_no_existing_entities_to_context_to_be_attached_Enumerable_graph()
        {
            TrackNoEntitiesTestEnumerable((c, e) => c.AttachRange(e), (c, e) => c.AttachRange(e));
        }

        [Fact]
        public void Can_add_no_existing_entities_to_context_to_be_updated_Enumerable_graph()
        {
            TrackNoEntitiesTestEnumerable((c, e) => c.UpdateRange(e), (c, e) => c.UpdateRange(e));
        }

        private static void TrackNoEntitiesTestEnumerable(
            Action<DbContext, IEnumerable<object>> categoryAdder,
            Action<DbContext, IEnumerable<object>> productAdder)
        {
            using (var context = new EarlyLearningCenter(InMemoryTestHelpers.Instance.CreateServiceProvider()))
            {
                categoryAdder(context, new HashSet<Category>());
                productAdder(context, new HashSet<Product>());
                Assert.Empty(context.ChangeTracker.Entries());
            }
        }

        [Theory]
        [InlineData(true)]
        [InlineData(false)]
        public async Task Can_add_new_entities_to_context_with_key_generation_graph(bool async)
        {
            using (var context = new EarlyLearningCenter(InMemoryTestHelpers.Instance.CreateServiceProvider()))
            {
                var gu1 = new TheGu { ShirtColor = "Red" };
                var gu2 = new TheGu { ShirtColor = "Still Red" };

                if (async)
                {
                    Assert.Same(gu1, (await context.AddAsync(gu1)).Entity);
                    Assert.Same(gu2, (await context.AddAsync(gu2)).Entity);
                }
                else
                {
                    Assert.Same(gu1, context.Add(gu1).Entity);
                    Assert.Same(gu2, context.Add(gu2).Entity);
                }

                Assert.NotEqual(default(Guid), gu1.Id);
                Assert.NotEqual(default(Guid), gu2.Id);
                Assert.NotEqual(gu1.Id, gu2.Id);

                var categoryEntry = context.Entry(gu1);
                Assert.Same(gu1, categoryEntry.Entity);
                Assert.Equal(EntityState.Added, categoryEntry.State);

                categoryEntry = context.Entry(gu2);
                Assert.Same(gu2, categoryEntry.Entity);
                Assert.Equal(EntityState.Added, categoryEntry.State);
            }
        }

        [Fact]
        public async Task Can_use_Remove_to_change_entity_state()
        {
            await ChangeStateWithMethod((c, e) => c.Remove(e), EntityState.Detached, EntityState.Deleted);
            await ChangeStateWithMethod((c, e) => c.Remove(e), EntityState.Unchanged, EntityState.Deleted);
            await ChangeStateWithMethod((c, e) => c.Remove(e), EntityState.Deleted, EntityState.Deleted);
            await ChangeStateWithMethod((c, e) => c.Remove(e), EntityState.Modified, EntityState.Deleted);
            await ChangeStateWithMethod((c, e) => c.Remove(e), EntityState.Added, EntityState.Detached);
        }

        [Fact]
        public async Task Can_use_graph_Add_to_change_entity_state()
        {
            await ChangeStateWithMethod((c, e) => c.Add(e), EntityState.Detached, EntityState.Added);
            await ChangeStateWithMethod((c, e) => c.Add(e), EntityState.Unchanged, EntityState.Added);
            await ChangeStateWithMethod((c, e) => c.Add(e), EntityState.Deleted, EntityState.Added);
            await ChangeStateWithMethod((c, e) => c.Add(e), EntityState.Modified, EntityState.Added);
            await ChangeStateWithMethod((c, e) => c.Add(e), EntityState.Added, EntityState.Added);
        }

        [Fact]
        public async Task Can_use_graph_Add_to_change_entity_state_async()
        {
            await ChangeStateWithMethod((c, e) => c.AddAsync(e), EntityState.Detached, EntityState.Added);
            await ChangeStateWithMethod((c, e) => c.AddAsync(e), EntityState.Unchanged, EntityState.Added);
            await ChangeStateWithMethod((c, e) => c.AddAsync(e), EntityState.Deleted, EntityState.Added);
            await ChangeStateWithMethod((c, e) => c.AddAsync(e), EntityState.Modified, EntityState.Added);
            await ChangeStateWithMethod((c, e) => c.AddAsync(e), EntityState.Added, EntityState.Added);
        }

        [Fact]
        public async Task Can_use_graph_Attach_to_change_entity_state()
        {
            await ChangeStateWithMethod((c, e) => c.Attach(e), EntityState.Detached, EntityState.Unchanged);
            await ChangeStateWithMethod((c, e) => c.Attach(e), EntityState.Unchanged, EntityState.Unchanged);
            await ChangeStateWithMethod((c, e) => c.Attach(e), EntityState.Deleted, EntityState.Unchanged);
            await ChangeStateWithMethod((c, e) => c.Attach(e), EntityState.Modified, EntityState.Unchanged);
            await ChangeStateWithMethod((c, e) => c.Attach(e), EntityState.Added, EntityState.Unchanged);
        }

        [Fact]
        public async Task Can_use_graph_Update_to_change_entity_state()
        {
            await ChangeStateWithMethod((c, e) => c.Update(e), EntityState.Detached, EntityState.Modified);
            await ChangeStateWithMethod((c, e) => c.Update(e), EntityState.Unchanged, EntityState.Modified);
            await ChangeStateWithMethod((c, e) => c.Update(e), EntityState.Deleted, EntityState.Modified);
            await ChangeStateWithMethod((c, e) => c.Update(e), EntityState.Modified, EntityState.Modified);
            await ChangeStateWithMethod((c, e) => c.Update(e), EntityState.Added, EntityState.Modified);
        }

        private Task ChangeStateWithMethod(
            Action<DbContext, object> action,
            EntityState initialState,
            EntityState expectedState)
            => ChangeStateWithMethod((c, e) =>
                    {
                        action(c, e);
                        return Task.FromResult(0);
                    },
                initialState,
                expectedState);

        private async Task ChangeStateWithMethod(
            Func<DbContext, object, Task> action,
            EntityState initialState,
            EntityState expectedState)
        {
            using (var context = new EarlyLearningCenter(InMemoryTestHelpers.Instance.CreateServiceProvider()))
            {
                var entity = new Category { Id = 1, Name = "Beverages" };
                var entry = context.Entry(entity);

                entry.State = initialState;

                await action(context, entity);

                Assert.Equal(expectedState, entry.State);
            }
        }

        [Fact] // Issue #1246
        public void Can_attach_with_inconsistent_FK_principal_first_fully_fixed_up()
        {
            using (var context = new EarlyLearningCenter(InMemoryTestHelpers.Instance.CreateServiceProvider()))
            {
                var category = new Category { Id = 1, Name = "Beverages" };
                var product = new Product { Id = 1, CategoryId = 7, Name = "Marmite", Category = category };
                category.Products = new List<Product> { product };

                context.Entry(category).State = EntityState.Unchanged;

                Assert.Equal(7, product.CategoryId);
                Assert.Same(product, category.Products.Single());
                Assert.Same(category, product.Category);
                Assert.Equal(EntityState.Unchanged, context.Entry(category).State);
                Assert.Equal(EntityState.Detached, context.Entry(product).State);

                context.Attach(product);

                Assert.Equal(1, product.CategoryId);
                Assert.Same(product, category.Products.Single());
                Assert.Same(category, product.Category);
                Assert.Equal(EntityState.Unchanged, context.Entry(category).State);

                // Dependent is Unchanged here because the FK change happened before it was attached
                Assert.Equal(EntityState.Unchanged, context.Entry(product).State);
            }
        }

        [Fact] // Issue #1246
        public void Can_attach_with_inconsistent_FK_dependent_first_fully_fixed_up()
        {
            using (var context = new EarlyLearningCenter(InMemoryTestHelpers.Instance.CreateServiceProvider()))
            {
                var category = new Category { Id = 1, Name = "Beverages" };
                var product = new Product { Id = 1, CategoryId = 7, Name = "Marmite", Category = category };
                category.Products = new List<Product> { product };

                context.Attach(product);

                Assert.Equal(1, product.CategoryId);
                Assert.Same(product, category.Products.Single());
                Assert.Same(category, product.Category);
                Assert.Equal(EntityState.Unchanged, context.Entry(category).State);
                Assert.Equal(EntityState.Unchanged, context.Entry(product).State);

                context.Attach(category);

                Assert.Equal(1, product.CategoryId);
                Assert.Same(product, category.Products.Single());
                Assert.Same(category, product.Category);
                Assert.Equal(EntityState.Unchanged, context.Entry(category).State);
                Assert.Equal(EntityState.Unchanged, context.Entry(product).State);
            }
        }

        [Fact] // Issue #1246
        public void Can_attach_with_inconsistent_FK_principal_first_collection_not_fixed_up()
        {
            using (var context = new EarlyLearningCenter(InMemoryTestHelpers.Instance.CreateServiceProvider()))
            {
                var category = new Category { Id = 1, Name = "Beverages" };
                var product = new Product { Id = 1, CategoryId = 7, Name = "Marmite", Category = category };
                category.Products = new List<Product>();

                context.Attach(category);

                Assert.Equal(7, product.CategoryId);
                Assert.Empty(category.Products);
                Assert.Same(category, product.Category);
                Assert.Equal(EntityState.Unchanged, context.Entry(category).State);
                Assert.Equal(EntityState.Detached, context.Entry(product).State);

                context.Attach(product);

                Assert.Equal(1, product.CategoryId);
                Assert.Same(product, category.Products.Single());
                Assert.Same(category, product.Category);
                Assert.Equal(EntityState.Unchanged, context.Entry(category).State);
                Assert.Equal(EntityState.Unchanged, context.Entry(product).State);
            }
        }

        [Fact] // Issue #1246
        public void Can_attach_with_inconsistent_FK_dependent_first_collection_not_fixed_up()
        {
            using (var context = new EarlyLearningCenter(InMemoryTestHelpers.Instance.CreateServiceProvider()))
            {
                var category = new Category { Id = 1, Name = "Beverages" };
                var product = new Product { Id = 1, CategoryId = 7, Name = "Marmite", Category = category };
                category.Products = new List<Product>();

                context.Attach(product);

                Assert.Equal(1, product.CategoryId);
                Assert.Same(product, category.Products.Single());
                Assert.Same(category, product.Category);
                Assert.Equal(EntityState.Unchanged, context.Entry(category).State);
                Assert.Equal(EntityState.Unchanged, context.Entry(product).State);

                context.Attach(category);

                Assert.Equal(1, product.CategoryId);
                Assert.Same(product, category.Products.Single());
                Assert.Same(category, product.Category);
                Assert.Equal(EntityState.Unchanged, context.Entry(category).State);
                Assert.Equal(EntityState.Unchanged, context.Entry(product).State);
            }
        }

        [Fact] // Issue #1246
        public void Can_attach_with_inconsistent_FK_principal_first_reference_not_fixed_up()
        {
            using (var context = new EarlyLearningCenter(InMemoryTestHelpers.Instance.CreateServiceProvider()))
            {
                var category = new Category { Id = 1, Name = "Beverages" };
                var product = new Product { Id = 1, CategoryId = 7, Name = "Marmite" };
                category.Products = new List<Product> { product };

                context.Entry(category).State = EntityState.Unchanged;

                Assert.Equal(7, product.CategoryId);
                Assert.Same(product, category.Products.Single());
                Assert.Null(product.Category);
                Assert.Equal(EntityState.Unchanged, context.Entry(category).State);
                Assert.Equal(EntityState.Detached, context.Entry(product).State);

                context.Attach(product);

                Assert.Equal(1, product.CategoryId);
                Assert.Same(product, category.Products.Single());
                Assert.Same(category, product.Category);
                Assert.Equal(EntityState.Unchanged, context.Entry(category).State);
                Assert.Equal(EntityState.Unchanged, context.Entry(product).State);
            }
        }

        [Fact] // Issue #1246
        public void Can_attach_with_inconsistent_FK_dependent_first_reference_not_fixed_up()
        {
            using (var context = new EarlyLearningCenter(InMemoryTestHelpers.Instance.CreateServiceProvider()))
            {
                var category = new Category { Id = 1, Name = "Beverages" };
                var product = new Product { Id = 1, CategoryId = 7, Name = "Marmite" };
                category.Products = new List<Product> { product };

                context.Attach(product);

                Assert.Equal(7, product.CategoryId);
                Assert.Same(product, category.Products.Single());
                Assert.Null(product.Category);
                Assert.Equal(EntityState.Detached, context.Entry(category).State);
                Assert.Equal(EntityState.Unchanged, context.Entry(product).State);

                context.Attach(category);

                Assert.Equal(1, product.CategoryId);
                Assert.Same(product, category.Products.Single());
                Assert.Same(category, product.Category);
                Assert.Equal(EntityState.Unchanged, context.Entry(category).State);
                Assert.Equal(EntityState.Unchanged, context.Entry(product).State);
            }
        }

        [Fact] // Issue #1246
        public void Can_set_set_to_Unchanged_with_inconsistent_FK_principal_first_fully_fixed_up()
        {
            using (var context = new EarlyLearningCenter(InMemoryTestHelpers.Instance.CreateServiceProvider()))
            {
                var category = new Category { Id = 1, Name = "Beverages" };
                var product = new Product { Id = 1, CategoryId = 7, Name = "Marmite", Category = category };
                category.Products = new List<Product> { product };

                context.Entry(category).State = EntityState.Unchanged;

                Assert.Equal(7, product.CategoryId);
                Assert.Same(product, category.Products.Single());
                Assert.Same(category, product.Category);
                Assert.Equal(EntityState.Unchanged, context.Entry(category).State);
                Assert.Equal(EntityState.Detached, context.Entry(product).State);

                context.Entry(product).State = EntityState.Unchanged;

                Assert.Equal(1, product.CategoryId);
                Assert.Same(product, category.Products.Single());
                Assert.Same(category, product.Category);
                Assert.Equal(EntityState.Unchanged, context.Entry(category).State);

                // Dependent is Unchanged here because the FK change happened before it was attached
                Assert.Equal(EntityState.Unchanged, context.Entry(product).State);
            }
        }

        [Fact] // Issue #1246
        public void Can_set_set_to_Unchanged_with_inconsistent_FK_dependent_first_fully_fixed_up()
        {
            using (var context = new EarlyLearningCenter(InMemoryTestHelpers.Instance.CreateServiceProvider()))
            {
                var category = new Category { Id = 1, Name = "Beverages" };
                var product = new Product { Id = 1, CategoryId = 7, Name = "Marmite", Category = category };
                category.Products = new List<Product> { product };

                context.Entry(product).State = EntityState.Unchanged;

                Assert.Equal(7, product.CategoryId);
                Assert.Same(product, category.Products.Single());
                Assert.Same(category, product.Category);
                Assert.Equal(EntityState.Detached, context.Entry(category).State);
                Assert.Equal(EntityState.Unchanged, context.Entry(product).State);

                context.Entry(category).State = EntityState.Unchanged;

                Assert.Equal(1, product.CategoryId);
                Assert.Same(product, category.Products.Single());
                Assert.Same(category, product.Category);
                Assert.Equal(EntityState.Unchanged, context.Entry(category).State);
                Assert.Equal(EntityState.Unchanged, context.Entry(product).State);
            }
        }

        [Fact] // Issue #1246
        public void Can_set_set_to_Unchanged_with_inconsistent_FK_principal_first_collection_not_fixed_up()
        {
            using (var context = new EarlyLearningCenter(InMemoryTestHelpers.Instance.CreateServiceProvider()))
            {
                var category = new Category { Id = 1, Name = "Beverages" };
                var product = new Product { Id = 1, CategoryId = 7, Name = "Marmite", Category = category };
                category.Products = new List<Product>();

                context.Entry(category).State = EntityState.Unchanged;

                Assert.Equal(7, product.CategoryId);
                Assert.Empty(category.Products);
                Assert.Same(category, product.Category);
                Assert.Equal(EntityState.Unchanged, context.Entry(category).State);
                Assert.Equal(EntityState.Detached, context.Entry(product).State);

                context.Entry(product).State = EntityState.Unchanged;

                Assert.Equal(1, product.CategoryId);
                Assert.Same(product, category.Products.Single());
                Assert.Same(category, product.Category);
                Assert.Equal(EntityState.Unchanged, context.Entry(category).State);
                Assert.Equal(EntityState.Unchanged, context.Entry(product).State);
            }
        }

        [Fact] // Issue #1246
        public void Can_set_set_to_Unchanged_with_inconsistent_FK_dependent_first_collection_not_fixed_up()
        {
            using (var context = new EarlyLearningCenter(InMemoryTestHelpers.Instance.CreateServiceProvider()))
            {
                var category = new Category { Id = 1, Name = "Beverages" };
                var product = new Product { Id = 1, CategoryId = 7, Name = "Marmite", Category = category };
                category.Products = new List<Product>();

                context.Entry(product).State = EntityState.Unchanged;

                Assert.Equal(7, product.CategoryId);
                Assert.Empty(category.Products);
                Assert.Same(category, product.Category);
                Assert.Equal(EntityState.Detached, context.Entry(category).State);
                Assert.Equal(EntityState.Unchanged, context.Entry(product).State);

                context.Entry(category).State = EntityState.Unchanged;

                Assert.Equal(1, product.CategoryId);
                Assert.Same(product, category.Products.Single());
                Assert.Same(category, product.Category);
                Assert.Equal(EntityState.Unchanged, context.Entry(category).State);
                Assert.Equal(EntityState.Unchanged, context.Entry(product).State);
            }
        }

        [Fact] // Issue #1246
        public void Can_set_set_to_Unchanged_with_inconsistent_FK_principal_first_reference_not_fixed_up()
        {
            using (var context = new EarlyLearningCenter(InMemoryTestHelpers.Instance.CreateServiceProvider()))
            {
                var category = new Category { Id = 1, Name = "Beverages" };
                var product = new Product { Id = 1, CategoryId = 7, Name = "Marmite" };
                category.Products = new List<Product> { product };

                context.Entry(category).State = EntityState.Unchanged;

                Assert.Equal(7, product.CategoryId);
                Assert.Same(product, category.Products.Single());
                Assert.Null(product.Category);
                Assert.Equal(EntityState.Unchanged, context.Entry(category).State);
                Assert.Equal(EntityState.Detached, context.Entry(product).State);

                context.Entry(product).State = EntityState.Unchanged;

                Assert.Equal(1, product.CategoryId);
                Assert.Same(product, category.Products.Single());
                Assert.Same(category, product.Category);
                Assert.Equal(EntityState.Unchanged, context.Entry(category).State);
                Assert.Equal(EntityState.Unchanged, context.Entry(product).State);
            }
        }

        [Fact] // Issue #1246
        public void Can_set_set_to_Unchanged_with_inconsistent_FK_dependent_first_reference_not_fixed_up()
        {
            using (var context = new EarlyLearningCenter(InMemoryTestHelpers.Instance.CreateServiceProvider()))
            {
                var category = new Category { Id = 1, Name = "Beverages" };
                var product = new Product { Id = 1, CategoryId = 7, Name = "Marmite" };
                category.Products = new List<Product> { product };

                context.Entry(product).State = EntityState.Unchanged;

                Assert.Equal(7, product.CategoryId);
                Assert.Same(product, category.Products.Single());
                Assert.Null(product.Category);
                Assert.Equal(EntityState.Detached, context.Entry(category).State);
                Assert.Equal(EntityState.Unchanged, context.Entry(product).State);

                context.Entry(category).State = EntityState.Unchanged;

                Assert.Equal(1, product.CategoryId);
                Assert.Same(product, category.Products.Single());
                Assert.Same(category, product.Category);
                Assert.Equal(EntityState.Unchanged, context.Entry(category).State);
                Assert.Equal(EntityState.Unchanged, context.Entry(product).State);
            }
        }

        [Fact] // Issue #1246
        public void Can_attach_with_inconsistent_FK_principal_first_fully_fixed_up_with_tracked_FK_match()
        {
            using (var context = new EarlyLearningCenter(InMemoryTestHelpers.Instance.CreateServiceProvider()))
            {
                var category7 = context.Attach(new Category { Id = 7, Products = new List<Product>() }).Entity;

                var category = new Category { Id = 1, Name = "Beverages" };
                var product = new Product { Id = 1, CategoryId = 7, Name = "Marmite", Category = category };
                category.Products = new List<Product> { product };

                context.Entry(category).State = EntityState.Unchanged;

                Assert.Equal(7, product.CategoryId);
                Assert.Same(product, category.Products.Single());
                Assert.Same(category, product.Category);
                Assert.Empty(category7.Products);
                Assert.Equal(EntityState.Unchanged, context.Entry(category).State);
                Assert.Equal(EntityState.Detached, context.Entry(product).State);

                context.Attach(product);

                Assert.Equal(1, product.CategoryId);
                Assert.Same(product, category.Products.Single());
                Assert.Same(category, product.Category);
                Assert.Same(product, category.Products.Single());
                Assert.Equal(EntityState.Unchanged, context.Entry(category).State);

                Assert.Equal(EntityState.Unchanged, context.Entry(product).State);
            }
        }

        [Fact] // Issue #1246
        public void Can_attach_with_inconsistent_FK_dependent_first_fully_fixed_up_with_tracked_FK_match()
        {
            using (var context = new EarlyLearningCenter(InMemoryTestHelpers.Instance.CreateServiceProvider()))
            {
                var category7 = context.Attach(new Category { Id = 7, Products = new List<Product>() }).Entity;

                var category = new Category { Id = 1, Name = "Beverages" };
                var product = new Product { Id = 1, CategoryId = 7, Name = "Marmite", Category = category };
                category.Products = new List<Product> { product };

                context.Attach(product);

                Assert.Equal(7, product.CategoryId);
                Assert.Same(product, category.Products.Single());
                Assert.Same(category7, product.Category);
                Assert.Same(product, category7.Products.Single());
                Assert.Equal(EntityState.Detached, context.Entry(category).State);
                Assert.Equal(EntityState.Unchanged, context.Entry(product).State);

                context.Attach(category);

                Assert.Equal(1, product.CategoryId);
                Assert.Same(product, category.Products.Single());
                Assert.Same(category, product.Category);
                Assert.Equal(EntityState.Unchanged, context.Entry(category).State);
                Assert.Equal(EntityState.Unchanged, context.Entry(product).State);
            }
        }

        [Fact] // Issue #1246
        public void Can_attach_with_inconsistent_FK_principal_first_collection_not_fixed_up_with_tracked_FK_match()
        {
            using (var context = new EarlyLearningCenter(InMemoryTestHelpers.Instance.CreateServiceProvider()))
            {
                var category7 = context.Attach(new Category { Id = 7, Products = new List<Product>() }).Entity;

                var category = new Category { Id = 1, Name = "Beverages" };
                var product = new Product { Id = 1, CategoryId = 7, Name = "Marmite", Category = category };
                category.Products = new List<Product>();

                context.Attach(category);

                Assert.Equal(7, product.CategoryId);
                Assert.Empty(category.Products);
                Assert.Same(category, product.Category);
                Assert.Empty(category7.Products);
                Assert.Equal(EntityState.Unchanged, context.Entry(category).State);
                Assert.Equal(EntityState.Detached, context.Entry(product).State);

                context.Attach(product);

                Assert.Equal(7, product.CategoryId);
                Assert.Empty(category.Products);
                Assert.Same(category7, product.Category);
                Assert.Same(product, category7.Products.Single());
                Assert.Equal(EntityState.Unchanged, context.Entry(category).State);
                Assert.Equal(EntityState.Unchanged, context.Entry(product).State);
            }
        }

        [Fact] // Issue #1246
        public void Can_attach_with_inconsistent_FK_dependent_first_collection_not_fixed_up_with_tracked_FK_match()
        {
            using (var context = new EarlyLearningCenter(InMemoryTestHelpers.Instance.CreateServiceProvider()))
            {
                var category7 = context.Attach(new Category { Id = 7, Products = new List<Product>() }).Entity;

                var category = new Category { Id = 1, Name = "Beverages" };
                var product = new Product { Id = 1, CategoryId = 7, Name = "Marmite", Category = category };
                category.Products = new List<Product>();

                context.Attach(product);

                Assert.Equal(7, product.CategoryId);
                Assert.Empty(category.Products);
                Assert.Same(category7, product.Category);
                Assert.Same(product, category7.Products.Single());
                Assert.Equal(EntityState.Detached, context.Entry(category).State);
                Assert.Equal(EntityState.Unchanged, context.Entry(product).State);

                context.Attach(category);

                Assert.Equal(7, product.CategoryId);
                Assert.Empty(category.Products);
                Assert.Same(category7, product.Category);
                Assert.Same(product, category7.Products.Single());
                Assert.Equal(EntityState.Unchanged, context.Entry(category).State);
                Assert.Equal(EntityState.Unchanged, context.Entry(product).State);
            }
        }

        [Fact] // Issue #1246
        public void Can_attach_with_inconsistent_FK_principal_first_reference_not_fixed_up_with_tracked_FK_match()
        {
            using (var context = new EarlyLearningCenter(InMemoryTestHelpers.Instance.CreateServiceProvider()))
            {
                var category7 = context.Attach(new Category { Id = 7, Products = new List<Product>() }).Entity;

                var category = new Category { Id = 1, Name = "Beverages" };
                var product = new Product { Id = 1, CategoryId = 7, Name = "Marmite" };
                category.Products = new List<Product> { product };

                context.Entry(category).State = EntityState.Unchanged;

                Assert.Equal(7, product.CategoryId);
                Assert.Same(product, category.Products.Single());
                Assert.Null(product.Category);
                Assert.Empty(category7.Products);
                Assert.Equal(EntityState.Unchanged, context.Entry(category).State);
                Assert.Equal(EntityState.Detached, context.Entry(product).State);

                context.Attach(product);

                Assert.Equal(1, product.CategoryId);
                Assert.Same(product, category.Products.Single());
                Assert.Same(category, product.Category);
                Assert.Same(product, category.Products.Single());
                Assert.Equal(EntityState.Unchanged, context.Entry(category).State);
                Assert.Equal(EntityState.Unchanged, context.Entry(product).State);
            }
        }

        [Fact] // Issue #1246
        public void Can_attach_with_inconsistent_FK_dependent_first_reference_not_fixed_up_with_tracked_FK_match()
        {
            using (var context = new EarlyLearningCenter(InMemoryTestHelpers.Instance.CreateServiceProvider()))
            {
                var category7 = context.Attach(new Category { Id = 7, Products = new List<Product>() }).Entity;

                var category = new Category { Id = 1, Name = "Beverages" };
                var product = new Product { Id = 1, CategoryId = 7, Name = "Marmite" };
                category.Products = new List<Product> { product };

                context.Attach(product);

                Assert.Equal(7, product.CategoryId);
                Assert.Same(product, category.Products.Single());
                Assert.Same(category7, product.Category);
                Assert.Same(product, category7.Products.Single());
                Assert.Equal(EntityState.Detached, context.Entry(category).State);
                Assert.Equal(EntityState.Unchanged, context.Entry(product).State);

                context.Attach(category);

                Assert.Equal(1, product.CategoryId);
                Assert.Same(product, category.Products.Single());
                Assert.Same(category, product.Category);
                Assert.Equal(EntityState.Unchanged, context.Entry(category).State);
                Assert.Equal(EntityState.Unchanged, context.Entry(product).State);
            }
        }

        [Fact] // Issue #1246
        public void Can_set_set_to_Unchanged_with_inconsistent_FK_principal_first_fully_fixed_up_with_tracked_FK_match()
        {
            using (var context = new EarlyLearningCenter(InMemoryTestHelpers.Instance.CreateServiceProvider()))
            {
                var category7 = context.Attach(new Category { Id = 7, Products = new List<Product>() }).Entity;

                var category = new Category { Id = 1, Name = "Beverages" };
                var product = new Product { Id = 1, CategoryId = 7, Name = "Marmite", Category = category };
                category.Products = new List<Product> { product };

                context.Entry(category).State = EntityState.Unchanged;

                Assert.Equal(7, product.CategoryId);
                Assert.Same(product, category.Products.Single());
                Assert.Same(category, product.Category);
                Assert.Empty(category7.Products);
                Assert.Equal(EntityState.Unchanged, context.Entry(category).State);
                Assert.Equal(EntityState.Detached, context.Entry(product).State);

                context.Entry(product).State = EntityState.Unchanged;

                Assert.Equal(1, product.CategoryId);
                Assert.Same(product, category.Products.Single());
                Assert.Same(category, product.Category);
                Assert.Same(product, category.Products.Single());
                Assert.Equal(EntityState.Unchanged, context.Entry(category).State);
                Assert.Equal(EntityState.Unchanged, context.Entry(product).State);
            }
        }

        [Fact] // Issue #1246
        public void Can_set_set_to_Unchanged_with_inconsistent_FK_dependent_first_fully_fixed_up_with_tracked_FK_match()
        {
            using (var context = new EarlyLearningCenter(InMemoryTestHelpers.Instance.CreateServiceProvider()))
            {
                var category7 = context.Attach(new Category { Id = 7, Products = new List<Product>() }).Entity;

                var category = new Category { Id = 1, Name = "Beverages" };
                var product = new Product { Id = 1, CategoryId = 7, Name = "Marmite", Category = category };
                category.Products = new List<Product> { product };

                context.Entry(product).State = EntityState.Unchanged;

                Assert.Equal(7, product.CategoryId);
                Assert.Same(product, category.Products.Single());
                Assert.Same(category7, product.Category);
                Assert.Same(product, category7.Products.Single());
                Assert.Equal(EntityState.Detached, context.Entry(category).State);
                Assert.Equal(EntityState.Unchanged, context.Entry(product).State);

                context.Entry(category).State = EntityState.Unchanged;

                Assert.Equal(1, product.CategoryId);
                Assert.Same(product, category.Products.Single());
                Assert.Same(category, product.Category);
                Assert.Equal(EntityState.Unchanged, context.Entry(category).State);
                Assert.Equal(EntityState.Unchanged, context.Entry(product).State);
            }
        }

        [Fact] // Issue #1246
        public void Can_set_set_to_Unchanged_with_inconsistent_FK_principal_first_collection_not_fixed_up_with_tracked_FK_match()
        {
            using (var context = new EarlyLearningCenter(InMemoryTestHelpers.Instance.CreateServiceProvider()))
            {
                var category7 = context.Attach(new Category { Id = 7, Products = new List<Product>() }).Entity;

                var category = new Category { Id = 1, Name = "Beverages" };
                var product = new Product { Id = 1, CategoryId = 7, Name = "Marmite", Category = category };
                category.Products = new List<Product>();

                context.Entry(category).State = EntityState.Unchanged;

                Assert.Equal(7, product.CategoryId);
                Assert.Empty(category.Products);
                Assert.Same(category, product.Category);
                Assert.Empty(category7.Products);
                Assert.Equal(EntityState.Unchanged, context.Entry(category).State);
                Assert.Equal(EntityState.Detached, context.Entry(product).State);

                context.Entry(product).State = EntityState.Unchanged;

                Assert.Equal(7, product.CategoryId);
                Assert.Empty(category.Products);
                Assert.Same(category7, product.Category);
                Assert.Same(product, category7.Products.Single());
                Assert.Equal(EntityState.Unchanged, context.Entry(category).State);
                Assert.Equal(EntityState.Unchanged, context.Entry(product).State);
            }
        }

        [Fact] // Issue #1246
        public void Can_set_set_to_Unchanged_with_inconsistent_FK_dependent_first_collection_not_fixed_up_with_tracked_FK_match()
        {
            using (var context = new EarlyLearningCenter(InMemoryTestHelpers.Instance.CreateServiceProvider()))
            {
                var category7 = context.Attach(new Category { Id = 7, Products = new List<Product>() }).Entity;

                var category = new Category { Id = 1, Name = "Beverages" };
                var product = new Product { Id = 1, CategoryId = 7, Name = "Marmite", Category = category };
                category.Products = new List<Product>();

                context.Entry(product).State = EntityState.Unchanged;

                Assert.Equal(7, product.CategoryId);
                Assert.Empty(category.Products);
                Assert.Same(category7, product.Category);
                Assert.Same(product, category7.Products.Single());
                Assert.Equal(EntityState.Detached, context.Entry(category).State);
                Assert.Equal(EntityState.Unchanged, context.Entry(product).State);

                context.Entry(category).State = EntityState.Unchanged;

                Assert.Equal(7, product.CategoryId);
                Assert.Empty(category.Products);
                Assert.Same(category7, product.Category);
                Assert.Same(product, category7.Products.Single());
                Assert.Equal(EntityState.Unchanged, context.Entry(category).State);
                Assert.Equal(EntityState.Unchanged, context.Entry(product).State);
            }
        }

        [Fact] // Issue #1246
        public void Can_set_set_to_Unchanged_with_inconsistent_FK_principal_first_reference_not_fixed_up_with_tracked_FK_match()
        {
            using (var context = new EarlyLearningCenter(InMemoryTestHelpers.Instance.CreateServiceProvider()))
            {
                var category7 = context.Attach(new Category { Id = 7, Products = new List<Product>() }).Entity;

                var category = new Category { Id = 1, Name = "Beverages" };
                var product = new Product { Id = 1, CategoryId = 7, Name = "Marmite" };
                category.Products = new List<Product> { product };

                context.Entry(category).State = EntityState.Unchanged;

                Assert.Equal(7, product.CategoryId);
                Assert.Same(product, category.Products.Single());
                Assert.Null(product.Category);
                Assert.Empty(category7.Products);
                Assert.Equal(EntityState.Unchanged, context.Entry(category).State);
                Assert.Equal(EntityState.Detached, context.Entry(product).State);

                context.Entry(product).State = EntityState.Unchanged;

                Assert.Equal(1, product.CategoryId);
                Assert.Same(product, category.Products.Single());
                Assert.Same(category, product.Category);
                Assert.Same(product, category.Products.Single());
                Assert.Equal(EntityState.Unchanged, context.Entry(category).State);
                Assert.Equal(EntityState.Unchanged, context.Entry(product).State);
            }
        }

        [Fact] // Issue #1246
        public void Can_set_set_to_Unchanged_with_inconsistent_FK_dependent_first_reference_not_fixed_up_with_tracked_FK_match()
        {
            using (var context = new EarlyLearningCenter(InMemoryTestHelpers.Instance.CreateServiceProvider()))
            {
                var category7 = context.Attach(new Category { Id = 7, Products = new List<Product>() }).Entity;

                var category = new Category { Id = 1, Name = "Beverages" };
                var product = new Product { Id = 1, CategoryId = 7, Name = "Marmite" };
                category.Products = new List<Product> { product };

                context.Entry(product).State = EntityState.Unchanged;

                Assert.Equal(7, product.CategoryId);
                Assert.Same(product, category.Products.Single());
                Assert.Same(category7, product.Category);
                Assert.Same(product, category7.Products.Single());
                Assert.Equal(EntityState.Detached, context.Entry(category).State);
                Assert.Equal(EntityState.Unchanged, context.Entry(product).State);

                context.Entry(category).State = EntityState.Unchanged;

                Assert.Equal(1, product.CategoryId);
                Assert.Same(product, category.Products.Single());
                Assert.Same(category, product.Category);
                Assert.Equal(EntityState.Unchanged, context.Entry(category).State);
                Assert.Equal(EntityState.Unchanged, context.Entry(product).State);
            }
        }

        [Fact]
        public void Context_can_build_model_using_DbSet_properties()
        {
            using (var context = new EarlyLearningCenter(InMemoryTestHelpers.Instance.CreateServiceProvider()))
            {
                Assert.Equal(
                    new[] { typeof(Category).FullName, typeof(Product).FullName, typeof(TheGu).FullName },
                    context.Model.GetEntityTypes().Select(e => e.Name).ToArray());

                var categoryType = context.Model.FindEntityType(typeof(Category));
                Assert.Equal("Id", categoryType.FindPrimaryKey().Properties.Single().Name);
                Assert.Equal(
                    new[] { "Id", "Name" },
                    categoryType.GetProperties().Select(p => p.Name).ToArray());

                var productType = context.Model.FindEntityType(typeof(Product));
                Assert.Equal("Id", productType.FindPrimaryKey().Properties.Single().Name);
                Assert.Equal(
                    new[] { "Id", "CategoryId", "Name", "Price" },
                    productType.GetProperties().Select(p => p.Name).ToArray());

                var guType = context.Model.FindEntityType(typeof(TheGu));
                Assert.Equal("Id", guType.FindPrimaryKey().Properties.Single().Name);
                Assert.Equal(
                    new[] { "Id", "ShirtColor" },
                    guType.GetProperties().Select(p => p.Name).ToArray());
            }
        }

        [Fact]
        public void Context_will_use_explicit_model_if_set_in_config()
        {
            var model = new Model();
            model.AddEntityType(typeof(TheGu));

            using (var context = new EarlyLearningCenter(
                InMemoryTestHelpers.Instance.CreateServiceProvider(),
                new DbContextOptionsBuilder().UseModel(model).Options))
            {
                Assert.Equal(
                    new[] { typeof(TheGu).FullName },
                    context.Model.GetEntityTypes().Select(e => e.Name).ToArray());
            }
        }

        [Fact]
        public void Context_initializes_all_DbSet_properties_with_setters()
        {
            using (var context = new ContextWithSets())
            {
                Assert.NotNull(context.Products);
                Assert.NotNull(context.Categories);
                Assert.NotNull(context.GetGus());
                Assert.Null(context.NoSetter);
            }
        }

        private class ContextWithSets : DbContext
        {
            public DbSet<Product> Products { get; set; }
            public DbSet<Category> Categories { get; private set; }
            private DbSet<TheGu> Gus { get; set; }

            public DbSet<Random> NoSetter { get; } = null;

            public DbSet<TheGu> GetGus()
            {
                return Gus;
            }
        }

        [Fact]
        public void Default_services_are_registered_when_parameterless_constructor_used()
        {
            using (var context = new EarlyLearningCenter())
            {
                Assert.IsType<DbSetFinder>(context.GetService<IDbSetFinder>());
            }
        }

        [Fact]
        public void Default_context_scoped_services_are_registered_when_parameterless_constructor_used()
        {
            using (var context = new EarlyLearningCenter())
            {
                Assert.IsType<InternalEntityEntryFactory>(context.GetService<IInternalEntityEntryFactory>());
            }
        }

        [Fact]
        public void Can_get_singleton_service_from_scoped_configuration()
        {
            using (var context = new EarlyLearningCenter())
            {
                Assert.IsType<StateManager>(context.GetService<IStateManager>());
            }
        }

        [Fact]
        public void Can_start_with_custom_services_by_passing_in_base_service_provider()
        {
            var factory = Mock.Of<INavigationFixer>();

            var provider = new ServiceCollection()
                .AddEntityFrameworkInMemoryDatabase()
                .AddSingleton(factory)
                .BuildServiceProvider();

            using (var context = new EarlyLearningCenter(provider))
            {
                Assert.Same(factory, context.GetService<INavigationFixer>());
            }
        }

        [Fact]
        public void Required_low_level_services_are_added_if_needed()
        {
            var serviceCollection = new ServiceCollection();
            new EntityFrameworkServicesBuilder(serviceCollection).TryAddCoreServices();
            var provider = serviceCollection.BuildServiceProvider();

            Assert.IsType<LoggerFactory>(provider.GetRequiredService<ILoggerFactory>());
        }

        [Fact]
        public void Required_low_level_services_are_not_added_if_already_present()
        {
            var serviceCollection = new ServiceCollection();
            var loggerFactory = new FakeLoggerFactory();

            serviceCollection.AddSingleton<ILoggerFactory>(loggerFactory);

            new EntityFrameworkServicesBuilder(serviceCollection).TryAddCoreServices();

            var provider = serviceCollection.BuildServiceProvider();

            Assert.Same(loggerFactory, provider.GetRequiredService<ILoggerFactory>());
        }

        [Fact]
        public void Low_level_services_can_be_replaced_after_being_added()
        {
            var serviceCollection = new ServiceCollection();
            var loggerFactory = new FakeLoggerFactory();

            new EntityFrameworkServicesBuilder(serviceCollection).TryAddCoreServices();

            serviceCollection.AddSingleton<ILoggerFactory>(loggerFactory);

            var provider = serviceCollection.BuildServiceProvider();

            Assert.Same(loggerFactory, provider.GetRequiredService<ILoggerFactory>());
        }

        [Fact]
        public void Can_replace_already_registered_service_with_new_service()
        {
            var factory = Mock.Of<INavigationFixer>();
            var provider = new ServiceCollection()
                .AddEntityFrameworkInMemoryDatabase()
                .AddSingleton(factory)
                .BuildServiceProvider();

            using (var context = new EarlyLearningCenter(provider))
            {
                Assert.Same(factory, context.GetService<INavigationFixer>());
            }
        }

        [Fact]
        public void Can_set_known_singleton_services_using_instance_sugar()
        {
            var modelSource = Mock.Of<IModelSource>();

            var services = new ServiceCollection()
                .AddSingleton(modelSource);

            var provider = InMemoryTestHelpers.Instance.CreateServiceProvider(services);

            using (var context = new EarlyLearningCenter(provider))
            {
                Assert.Same(modelSource, context.GetService<IModelSource>());
            }
        }

        [Fact]
        public void Can_set_known_singleton_services_using_type_activation()
        {
            var services = new ServiceCollection()
                .AddSingleton<IModelSource, FakeModelSource>();

            var provider = InMemoryTestHelpers.Instance.CreateServiceProvider(services);

            using (var context = new EarlyLearningCenter(provider))
            {
                Assert.IsType<FakeModelSource>(context.GetService<IModelSource>());
            }
        }

        [Fact]
        public void Can_set_known_context_scoped_services_using_type_activation()
        {
            var services = new ServiceCollection()
                .AddScoped<IStateManager, FakeStateManager>();

            var provider = InMemoryTestHelpers.Instance.CreateServiceProvider(services);

            using (var context = new EarlyLearningCenter(provider))
            {
                Assert.IsType<FakeStateManager>(context.GetService<IStateManager>());
            }
        }

        [Fact]
        public void Replaced_services_are_scoped_appropriately()
        {
            var provider = new ServiceCollection()
                .AddEntityFrameworkInMemoryDatabase()
                .AddSingleton<IModelSource, FakeModelSource>()
                .AddScoped<IStateManager, FakeStateManager>()
                .BuildServiceProvider();

            var context = new EarlyLearningCenter(provider);

            var modelSource = context.GetService<IModelSource>();

            context.Dispose();

            context = new EarlyLearningCenter(provider);

            var stateManager = context.GetService<IStateManager>();

            Assert.Same(stateManager, context.GetService<IStateManager>());

            Assert.Same(modelSource, context.GetService<IModelSource>());

            context.Dispose();

            context = new EarlyLearningCenter(provider);

            Assert.NotSame(stateManager, context.GetService<IStateManager>());

            Assert.Same(modelSource, context.GetService<IModelSource>());

            context.Dispose();
        }

        [Fact]
        public void Can_get_replaced_singleton_service_from_scoped_configuration()
        {
            var provider = new ServiceCollection()
                .AddEntityFrameworkInMemoryDatabase()
                .AddSingleton<IEntityMaterializerSource, FakeEntityMaterializerSource>()
                .BuildServiceProvider();

            using (var context = new EarlyLearningCenter(provider))
            {
                Assert.IsType<FakeEntityMaterializerSource>(context.GetService<IEntityMaterializerSource>());
            }
        }

        private class Category
        {
            public int Id { get; set; }
            public string Name { get; set; }

            public List<Product> Products { get; set; }
        }

        private class Product
        {
            public int Id { get; set; }
            public string Name { get; set; }
            public decimal Price { get; set; }

            public int CategoryId { get; set; }
            public Category Category { get; set; }
        }

        private class TheGu
        {
            public Guid Id { get; set; }
            public string ShirtColor { get; set; }
        }

        private class EarlyLearningCenter : DbContext
        {
            private readonly IServiceProvider _serviceProvider;

            public EarlyLearningCenter()
            {
            }

            public EarlyLearningCenter(IServiceProvider serviceProvider)
            {
                _serviceProvider = serviceProvider;
            }

            public EarlyLearningCenter(IServiceProvider serviceProvider, DbContextOptions options)
                : base(options)
            {
                _serviceProvider = serviceProvider;
            }

            public DbSet<Product> Products { get; set; }
            public DbSet<Category> Categories { get; set; }
            public DbSet<TheGu> Gus { get; set; }

            protected internal override void OnConfiguring(DbContextOptionsBuilder optionsBuilder)
                => optionsBuilder
                    .UseInMemoryDatabase(Guid.NewGuid().ToString())
                    .UseInternalServiceProvider(_serviceProvider);

            protected internal override void OnModelCreating(ModelBuilder modelBuilder)
            {
                modelBuilder
                    .Entity<Category>().HasMany(e => e.Products).WithOne(e => e.Category);
            }
        }

        private class FakeEntityMaterializerSource : EntityMaterializerSource
        {
        }

        private class FakeLoggerFactory : ILoggerFactory
        {
            public ILogger CreateLogger(string name) => null;

            public void AddProvider(ILoggerProvider provider)
            {
            }

            public void Dispose()
            {
            }
        }

        private class FakeModelSource : IModelSource
        {
            public virtual IModel GetModel(DbContext context, IConventionSetBuilder conventionSetBuilder, IModelValidator validator = null)
                => null;
        }

        [Fact]
        public void Can_use_derived_context()
        {
            var singleton = new object[3];

            using (var context = new ConstructorTestContextWithOC1A())
            {
                Assert.NotNull(singleton[0] = context.GetService<IInMemoryStoreCache>());
                Assert.NotNull(singleton[1] = context.GetService<ILoggerFactory>());
                Assert.NotNull(singleton[2] = context.GetService<IMemoryCache>());

                Assert.NotNull(context.GetService<IDiagnosticsLogger<DbLoggerCategory.Infrastructure>>());
            }

            using (var context = new ConstructorTestContextWithOC1A())
            {
                Assert.Same(singleton[0], context.GetService<IInMemoryStoreCache>());
                Assert.Same(singleton[1], context.GetService<ILoggerFactory>());
                Assert.Same(singleton[2], context.GetService<IMemoryCache>());
            }
        }

        [Fact]
        public void Can_use_derived_context_with_external_services()
        {
            var appServiceProivder = new ServiceCollection()
                .AddLogging()
                .AddMemoryCache()
                .BuildServiceProvider();

            var loggerFactory = new WrappingLoggerFactory(appServiceProivder.GetService<ILoggerFactory>());
            var memoryCache = appServiceProivder.GetService<IMemoryCache>();

            IInMemoryStoreCache singleton;

            using (var context = new ConstructorTestContextWithOC1B(loggerFactory, memoryCache))
            {
                Assert.NotNull(singleton = context.GetService<IInMemoryStoreCache>());
                Assert.Same(loggerFactory, context.GetService<ILoggerFactory>());
                Assert.Same(memoryCache, context.GetService<IMemoryCache>());

                Assert.NotNull(context.GetService<IDiagnosticsLogger<DbLoggerCategory.Infrastructure>>());
                Assert.Contains(DbLoggerCategory.Infrastructure.Name, loggerFactory.CreatedLoggers);
            }

            using (var context = new ConstructorTestContextWithOC1B(loggerFactory, memoryCache))
            {
                Assert.Same(singleton, context.GetService<IInMemoryStoreCache>());
                Assert.Same(loggerFactory, context.GetService<ILoggerFactory>());
                Assert.Same(memoryCache, context.GetService<IMemoryCache>());
            }
        }

        [Fact]
        public void Can_use_derived_context_with_options()
        {
            var options = new DbContextOptionsBuilder<ConstructorTestContextWithOC3A>()
                .UseInMemoryDatabase(Guid.NewGuid().ToString())
                .Options;

            var singleton = new object[3];

            using (var context = new ConstructorTestContextWithOC3A(options))
            {
                Assert.NotNull(singleton[0] = context.GetService<IInMemoryStoreCache>());
                Assert.NotNull(singleton[1] = context.GetService<ILoggerFactory>());
                Assert.NotNull(singleton[2] = context.GetService<IMemoryCache>());
                Assert.Same(options, context.GetService<IDbContextOptions>());

                Assert.NotNull(context.GetService<IDiagnosticsLogger<DbLoggerCategory.Infrastructure>>());
            }

            using (var context = new ConstructorTestContextWithOC3A(options))
            {
                Assert.Same(singleton[0], context.GetService<IInMemoryStoreCache>());
                Assert.Same(singleton[1], context.GetService<ILoggerFactory>());
                Assert.Same(singleton[2], context.GetService<IMemoryCache>());
                Assert.Same(options, context.GetService<IDbContextOptions>());
            }
        }

        [Fact]
        public void Can_use_derived_context_with_options_and_external_services()
        {
            var appServiceProivder = new ServiceCollection()
                .AddLogging()
                .AddMemoryCache()
                .BuildServiceProvider();

            var loggerFactory = new WrappingLoggerFactory(appServiceProivder.GetService<ILoggerFactory>());
            var memoryCache = appServiceProivder.GetService<IMemoryCache>();

            var options = new DbContextOptionsBuilder<ConstructorTestContextWithOC3A>()
                .UseInMemoryDatabase(Guid.NewGuid().ToString())
                .UseLoggerFactory(loggerFactory)
                .UseMemoryCache(memoryCache)
                .Options;

            IInMemoryStoreCache singleton;

            using (var context = new ConstructorTestContextWithOC3A(options))
            {
                Assert.NotNull(singleton = context.GetService<IInMemoryStoreCache>());
                Assert.Same(loggerFactory, context.GetService<ILoggerFactory>());
                Assert.Same(memoryCache, context.GetService<IMemoryCache>());
                Assert.Same(options, context.GetService<IDbContextOptions>());

                Assert.NotNull(context.GetService<IDiagnosticsLogger<DbLoggerCategory.Infrastructure>>());
                Assert.Contains(DbLoggerCategory.Infrastructure.Name, loggerFactory.CreatedLoggers);
            }

            using (var context = new ConstructorTestContextWithOC3A(options))
            {
                Assert.Same(singleton, context.GetService<IInMemoryStoreCache>());
                Assert.Same(loggerFactory, context.GetService<ILoggerFactory>());
                Assert.Same(memoryCache, context.GetService<IMemoryCache>());
                Assert.Same(options, context.GetService<IDbContextOptions>());
            }
        }

        [Fact]
        public void Can_use_derived_context_controlling_internal_services()
        {
            var internalServiceProivder = new ServiceCollection()
                .AddEntityFrameworkInMemoryDatabase()
                .BuildServiceProvider();

            var singleton = new object[3];

            using (var context = new ConstructorTestContextWithOC2A(internalServiceProivder))
            {
                Assert.NotNull(singleton[0] = context.GetService<IInMemoryStoreCache>());
                Assert.NotNull(singleton[1] = context.GetService<ILoggerFactory>());
                Assert.NotNull(singleton[2] = context.GetService<IMemoryCache>());

                Assert.NotNull(context.GetService<IDiagnosticsLogger<DbLoggerCategory.Infrastructure>>());

                Assert.Same(singleton[0], internalServiceProivder.GetService<IInMemoryStoreCache>());
                Assert.Same(singleton[1], internalServiceProivder.GetService<ILoggerFactory>());
                Assert.Same(singleton[2], internalServiceProivder.GetService<IMemoryCache>());
            }

            using (var context = new ConstructorTestContextWithOC2A(internalServiceProivder))
            {
                Assert.Same(singleton[0], context.GetService<IInMemoryStoreCache>());
                Assert.Same(singleton[1], context.GetService<ILoggerFactory>());
                Assert.Same(singleton[2], context.GetService<IMemoryCache>());
            }
        }

        [Fact]
        public void Can_use_derived_context_controlling_internal_services_with_options()
        {
            var internalServiceProivder = new ServiceCollection()
                .AddEntityFrameworkInMemoryDatabase()
                .BuildServiceProvider();

            var options = new DbContextOptionsBuilder<ConstructorTestContextWithOC3A>()
                .UseInMemoryDatabase(Guid.NewGuid().ToString())
                .UseInternalServiceProvider(internalServiceProivder)
                .Options;

            var singleton = new object[3];

            using (var context = new ConstructorTestContextWithOC3A(options))
            {
                Assert.NotNull(singleton[0] = context.GetService<IInMemoryStoreCache>());
                Assert.NotNull(singleton[1] = context.GetService<ILoggerFactory>());
                Assert.NotNull(singleton[2] = context.GetService<IMemoryCache>());
                Assert.Same(options, context.GetService<IDbContextOptions>());

                Assert.NotNull(context.GetService<IDiagnosticsLogger<DbLoggerCategory.Infrastructure>>());

                Assert.Same(singleton[0], internalServiceProivder.GetService<IInMemoryStoreCache>());
                Assert.Same(singleton[1], internalServiceProivder.GetService<ILoggerFactory>());
                Assert.Same(singleton[2], internalServiceProivder.GetService<IMemoryCache>());
            }

            using (var context = new ConstructorTestContextWithOC3A(options))
            {
                Assert.Same(singleton[0], context.GetService<IInMemoryStoreCache>());
                Assert.Same(singleton[1], context.GetService<ILoggerFactory>());
                Assert.Same(singleton[2], context.GetService<IMemoryCache>());
                Assert.Same(options, context.GetService<IDbContextOptions>());
            }
        }

        [Fact]
        public void Can_use_derived_context_with_options_no_OnConfiguring()
        {
            var options = new DbContextOptionsBuilder<ConstructorTestContext1A>()
                .UseInMemoryDatabase(Guid.NewGuid().ToString())
                .Options;

            var singleton = new object[3];

            using (var context = new ConstructorTestContext1A(options))
            {
                Assert.NotNull(singleton[0] = context.GetService<IInMemoryStoreCache>());
                Assert.NotNull(singleton[1] = context.GetService<ILoggerFactory>());
                Assert.NotNull(singleton[2] = context.GetService<IMemoryCache>());
                Assert.Same(options, context.GetService<IDbContextOptions>());

                Assert.NotNull(context.GetService<IDiagnosticsLogger<DbLoggerCategory.Infrastructure>>());
            }

            using (var context = new ConstructorTestContext1A(options))
            {
                Assert.Same(singleton[0], context.GetService<IInMemoryStoreCache>());
                Assert.Same(singleton[1], context.GetService<ILoggerFactory>());
                Assert.Same(singleton[2], context.GetService<IMemoryCache>());
                Assert.Same(options, context.GetService<IDbContextOptions>());
            }
        }

        [Fact]
        public void Can_use_derived_context_with_options_and_external_services_no_OnConfiguring()
        {
            var appServiceProivder = new ServiceCollection()
                .AddLogging()
                .AddMemoryCache()
                .BuildServiceProvider();

            var loggerFactory = new WrappingLoggerFactory(appServiceProivder.GetService<ILoggerFactory>());
            var memoryCache = appServiceProivder.GetService<IMemoryCache>();

            var options = new DbContextOptionsBuilder<ConstructorTestContext1A>()
                .UseInMemoryDatabase(Guid.NewGuid().ToString())
                .UseLoggerFactory(loggerFactory)
                .UseMemoryCache(memoryCache)
                .Options;

            IInMemoryStoreCache singleton;

            using (var context = new ConstructorTestContext1A(options))
            {
                Assert.NotNull(singleton = context.GetService<IInMemoryStoreCache>());
                Assert.Same(loggerFactory, context.GetService<ILoggerFactory>());
                Assert.Same(memoryCache, context.GetService<IMemoryCache>());
                Assert.Same(options, context.GetService<IDbContextOptions>());

                Assert.NotNull(context.GetService<IDiagnosticsLogger<DbLoggerCategory.Infrastructure>>());
                Assert.Contains(DbLoggerCategory.Infrastructure.Name, loggerFactory.CreatedLoggers);
            }

            using (var context = new ConstructorTestContext1A(options))
            {
                Assert.Same(singleton, context.GetService<IInMemoryStoreCache>());
                Assert.Same(loggerFactory, context.GetService<ILoggerFactory>());
                Assert.Same(memoryCache, context.GetService<IMemoryCache>());
                Assert.Same(options, context.GetService<IDbContextOptions>());
            }
        }

        [Fact]
        public void Can_use_derived_context_controlling_internal_services_with_options_no_OnConfiguring()
        {
            var internalServiceProivder = new ServiceCollection()
                .AddEntityFrameworkInMemoryDatabase()
                .BuildServiceProvider();

            var options = new DbContextOptionsBuilder<ConstructorTestContext1A>()
                .UseInMemoryDatabase(Guid.NewGuid().ToString())
                .UseInternalServiceProvider(internalServiceProivder)
                .Options;

            var singleton = new object[3];

            using (var context = new ConstructorTestContext1A(options))
            {
                Assert.NotNull(singleton[0] = context.GetService<IInMemoryStoreCache>());
                Assert.NotNull(singleton[1] = context.GetService<ILoggerFactory>());
                Assert.NotNull(singleton[2] = context.GetService<IMemoryCache>());
                Assert.Same(options, context.GetService<IDbContextOptions>());

                Assert.NotNull(context.GetService<IDiagnosticsLogger<DbLoggerCategory.Infrastructure>>());

                Assert.Same(singleton[0], internalServiceProivder.GetService<IInMemoryStoreCache>());
                Assert.Same(singleton[1], internalServiceProivder.GetService<ILoggerFactory>());
                Assert.Same(singleton[2], internalServiceProivder.GetService<IMemoryCache>());
            }

            using (var context = new ConstructorTestContext1A(options))
            {
                Assert.Same(singleton[0], context.GetService<IInMemoryStoreCache>());
                Assert.Same(singleton[1], context.GetService<ILoggerFactory>());
                Assert.Same(singleton[2], context.GetService<IMemoryCache>());
                Assert.Same(options, context.GetService<IDbContextOptions>());
            }
        }

        [Fact]
        public void Can_use_non_derived_context_with_options()
        {
            var options = new DbContextOptionsBuilder()
                .UseInMemoryDatabase(Guid.NewGuid().ToString())
                .Options;

            var singleton = new object[3];

            using (var context = new DbContext(options))
            {
                Assert.NotNull(singleton[0] = context.GetService<IInMemoryStoreCache>());
                Assert.NotNull(singleton[1] = context.GetService<ILoggerFactory>());
                Assert.NotNull(singleton[2] = context.GetService<IMemoryCache>());
                Assert.Same(options, context.GetService<IDbContextOptions>());

                Assert.NotNull(context.GetService<IDiagnosticsLogger<DbLoggerCategory.Infrastructure>>());
            }

            using (var context = new DbContext(options))
            {
                Assert.Same(singleton[0], context.GetService<IInMemoryStoreCache>());
                Assert.Same(singleton[1], context.GetService<ILoggerFactory>());
                Assert.Same(singleton[2], context.GetService<IMemoryCache>());
                Assert.Same(options, context.GetService<IDbContextOptions>());
            }
        }

        [Fact]
        public void Can_use_non_derived_context_with_options_and_external_services()
        {
            var appServiceProivder = new ServiceCollection()
                .AddLogging()
                .AddMemoryCache()
                .BuildServiceProvider();

            var loggerFactory = new WrappingLoggerFactory(appServiceProivder.GetService<ILoggerFactory>());
            var memoryCache = appServiceProivder.GetService<IMemoryCache>();

            var options = new DbContextOptionsBuilder()
                .UseInMemoryDatabase(Guid.NewGuid().ToString())
                .UseLoggerFactory(loggerFactory)
                .UseMemoryCache(memoryCache)
                .Options;

            IInMemoryStoreCache singleton;

            using (var context = new DbContext(options))
            {
                Assert.NotNull(singleton = context.GetService<IInMemoryStoreCache>());
                Assert.Same(loggerFactory, context.GetService<ILoggerFactory>());
                Assert.Same(memoryCache, context.GetService<IMemoryCache>());
                Assert.Same(options, context.GetService<IDbContextOptions>());

                Assert.NotNull(context.GetService<IDiagnosticsLogger<DbLoggerCategory.Infrastructure>>());
                Assert.Contains(DbLoggerCategory.Infrastructure.Name, loggerFactory.CreatedLoggers);
            }

            using (var context = new DbContext(options))
            {
                Assert.Same(singleton, context.GetService<IInMemoryStoreCache>());
                Assert.Same(loggerFactory, context.GetService<ILoggerFactory>());
                Assert.Same(memoryCache, context.GetService<IMemoryCache>());
                Assert.Same(options, context.GetService<IDbContextOptions>());
            }
        }

        [Fact]
        public void Can_use_non_derived_context_controlling_internal_services_with_options()
        {
            var internalServiceProivder = new ServiceCollection()
                .AddEntityFrameworkInMemoryDatabase()
                .BuildServiceProvider();

            var options = new DbContextOptionsBuilder()
                .UseInMemoryDatabase(Guid.NewGuid().ToString())
                .UseInternalServiceProvider(internalServiceProivder)
                .Options;

            var singleton = new object[3];

            using (var context = new DbContext(options))
            {
                Assert.NotNull(singleton[0] = context.GetService<IInMemoryStoreCache>());
                Assert.NotNull(singleton[1] = context.GetService<ILoggerFactory>());
                Assert.NotNull(singleton[2] = context.GetService<IMemoryCache>());
                Assert.Same(options, context.GetService<IDbContextOptions>());

                Assert.NotNull(context.GetService<IDiagnosticsLogger<DbLoggerCategory.Infrastructure>>());

                Assert.Same(singleton[0], internalServiceProivder.GetService<IInMemoryStoreCache>());
                Assert.Same(singleton[1], internalServiceProivder.GetService<ILoggerFactory>());
                Assert.Same(singleton[2], internalServiceProivder.GetService<IMemoryCache>());
            }

            using (var context = new DbContext(options))
            {
                Assert.Same(singleton[0], context.GetService<IInMemoryStoreCache>());
                Assert.Same(singleton[1], context.GetService<ILoggerFactory>());
                Assert.Same(singleton[2], context.GetService<IMemoryCache>());
                Assert.Same(options, context.GetService<IDbContextOptions>());
            }
        }

        [Fact]
        public void Can_add_derived_context()
        {
            var appServiceProivder = new ServiceCollection()
                .AddDbContext<ConstructorTestContextWithOC1A>()
                .BuildServiceProvider();

            var singleton = new object[3];
            DbContext context1;
            DbContext context2;

            using (var serviceScope = appServiceProivder
                .GetRequiredService<IServiceScopeFactory>()
                .CreateScope())
            {
                context1 = serviceScope.ServiceProvider.GetService<ConstructorTestContextWithOC1A>();

                Assert.NotNull(singleton[0] = context1.GetService<IInMemoryStoreCache>());
                Assert.NotNull(singleton[1] = context1.GetService<ILoggerFactory>());
                Assert.NotNull(singleton[2] = context1.GetService<IMemoryCache>());

                Assert.NotNull(context1.GetService<IDiagnosticsLogger<DbLoggerCategory.Infrastructure>>());
            }

            Assert.Throws<ObjectDisposedException>(() => context1.Model);

            using (var serviceScope = appServiceProivder
                .GetRequiredService<IServiceScopeFactory>()
                .CreateScope())
            {
                context2 = serviceScope.ServiceProvider.GetService<ConstructorTestContextWithOC1A>();

                Assert.Same(singleton[0], context2.GetService<IInMemoryStoreCache>());
                Assert.Same(singleton[1], context2.GetService<ILoggerFactory>());
                Assert.Same(singleton[2], context2.GetService<IMemoryCache>());
            }

            Assert.NotSame(context1, context2);
            Assert.Throws<ObjectDisposedException>(() => context2.Model);
        }

        [Fact]
        public void Can_add_derived_context_with_external_services()
        {
            var appServiceProivder = new ServiceCollection()
                .AddDbContext<ConstructorTestContextWithOC1B>()
                .BuildServiceProvider();

            var loggerFactory = appServiceProivder.GetService<ILoggerFactory>();
            var memoryCache = appServiceProivder.GetService<IMemoryCache>();

            IInMemoryStoreCache singleton;

            using (var serviceScope = appServiceProivder
                .GetRequiredService<IServiceScopeFactory>()
                .CreateScope())
            {
                var context = serviceScope.ServiceProvider.GetService<ConstructorTestContextWithOC1B>();

                Assert.NotNull(singleton = context.GetService<IInMemoryStoreCache>());
                Assert.Same(loggerFactory, context.GetService<ILoggerFactory>());
                Assert.Same(memoryCache, context.GetService<IMemoryCache>());

                Assert.NotNull(context.GetService<IDiagnosticsLogger<DbLoggerCategory.Infrastructure>>());
            }

            using (var serviceScope = appServiceProivder
                .GetRequiredService<IServiceScopeFactory>()
                .CreateScope())
            {
                var context = serviceScope.ServiceProvider.GetService<ConstructorTestContextWithOC1B>();

                Assert.Same(singleton, context.GetService<IInMemoryStoreCache>());
                Assert.Same(loggerFactory, context.GetService<ILoggerFactory>());
                Assert.Same(memoryCache, context.GetService<IMemoryCache>());
            }
        }

        private class SomeAppService
        {
        }

        [Fact]
        public void Can_add_derived_context_with_options()
        {
            var appServiceProivder = new ServiceCollection()
                .AddDbContext<ConstructorTestContextWithOC3A>(b => b.UseInMemoryDatabase(Guid.NewGuid().ToString()))
                .AddSingleton<SomeAppService>()
                .BuildServiceProvider();

            var singleton = new object[4];
            SomeAppService appSingleton;

            using (var serviceScope = appServiceProivder
                .GetRequiredService<IServiceScopeFactory>()
                .CreateScope())
            {
                var context = serviceScope.ServiceProvider.GetService<ConstructorTestContextWithOC3A>();

                Assert.NotNull(singleton[0] = context.GetService<IInMemoryStoreCache>());
                Assert.NotNull(singleton[1] = context.GetService<ILoggerFactory>());
                Assert.NotNull(singleton[2] = context.GetService<IMemoryCache>());
                Assert.NotNull(singleton[3] = context.GetService<IDbContextOptions>());

                Assert.NotNull(context.GetService<IDiagnosticsLogger<DbLoggerCategory.Infrastructure>>());

                appSingleton = context.GetService<SomeAppService>();
                Assert.NotNull(appSingleton);

                Assert.Same(appSingleton, serviceScope.ServiceProvider.GetService<SomeAppService>());
            }

            using (var serviceScope = appServiceProivder
                .GetRequiredService<IServiceScopeFactory>()
                .CreateScope())
            {
                var context = serviceScope.ServiceProvider.GetService<ConstructorTestContextWithOC3A>();

                Assert.Same(singleton[0], context.GetService<IInMemoryStoreCache>());
                Assert.Same(singleton[1], context.GetService<ILoggerFactory>());
                Assert.Same(singleton[2], context.GetService<IMemoryCache>());
                Assert.Same(singleton[3], context.GetService<IDbContextOptions>());

                Assert.Same(appSingleton, context.GetService<SomeAppService>());
                Assert.Same(appSingleton, serviceScope.ServiceProvider.GetService<SomeAppService>());
            }
        }

        [Fact]
        public void Can_add_derived_context_with_options_and_external_services()
        {
            var appServiceProivder = new ServiceCollection()
                .AddDbContext<ConstructorTestContextWithOC3A>(b => b.UseInMemoryDatabase(Guid.NewGuid().ToString()))
                .BuildServiceProvider();

            var loggerFactory = appServiceProivder.GetService<ILoggerFactory>();
            var memoryCache = appServiceProivder.GetService<IMemoryCache>();

            IInMemoryStoreCache singleton;
            IDbContextOptions options;

            using (var serviceScope = appServiceProivder
                .GetRequiredService<IServiceScopeFactory>()
                .CreateScope())
            {
                var context = serviceScope.ServiceProvider.GetService<ConstructorTestContextWithOC3A>();

                Assert.NotNull(singleton = context.GetService<IInMemoryStoreCache>());
                Assert.Same(loggerFactory, context.GetService<ILoggerFactory>());
                Assert.Same(memoryCache, context.GetService<IMemoryCache>());
                Assert.NotNull(options = context.GetService<IDbContextOptions>());

                Assert.NotNull(context.GetService<IDiagnosticsLogger<DbLoggerCategory.Infrastructure>>());
            }

            using (var serviceScope = appServiceProivder
                .GetRequiredService<IServiceScopeFactory>()
                .CreateScope())
            {
                var context = serviceScope.ServiceProvider.GetService<ConstructorTestContextWithOC3A>();

                Assert.Same(singleton, context.GetService<IInMemoryStoreCache>());
                Assert.Same(loggerFactory, context.GetService<ILoggerFactory>());
                Assert.Same(memoryCache, context.GetService<IMemoryCache>());
                Assert.Same(options, context.GetService<IDbContextOptions>());
            }
        }

        [Fact]
        public void Can_add_derived_context_controlling_internal_services()
        {
            var appServiceProivder = new ServiceCollection()
                .AddEntityFrameworkInMemoryDatabase()
                .AddDbContext<ConstructorTestContextWithOC2A>()
                .BuildServiceProvider();

            var singleton = new object[3];

            using (var serviceScope = appServiceProivder
                .GetRequiredService<IServiceScopeFactory>()
                .CreateScope())
            {
                var context = serviceScope.ServiceProvider.GetService<ConstructorTestContextWithOC2A>();

                Assert.NotNull(singleton[0] = context.GetService<IInMemoryStoreCache>());
                Assert.NotNull(singleton[1] = context.GetService<ILoggerFactory>());
                Assert.NotNull(singleton[2] = context.GetService<IMemoryCache>());

                Assert.NotNull(context.GetService<IDiagnosticsLogger<DbLoggerCategory.Infrastructure>>());
            }

            using (var serviceScope = appServiceProivder
                .GetRequiredService<IServiceScopeFactory>()
                .CreateScope())
            {
                var context = serviceScope.ServiceProvider.GetService<ConstructorTestContextWithOC2A>();

                Assert.Same(singleton[0], context.GetService<IInMemoryStoreCache>());
                Assert.Same(singleton[1], context.GetService<ILoggerFactory>());
                Assert.Same(singleton[2], context.GetService<IMemoryCache>());
            }
        }

        [Fact]
        public void Can_add_derived_context_controlling_internal_services_with_options()
        {
            var internalServiceProivder = new ServiceCollection()
                .AddEntityFrameworkInMemoryDatabase()
                .BuildServiceProvider();

            var appServiceProivder = new ServiceCollection()
                .AddDbContext<ConstructorTestContextWithOC3A>(
                    b => b.UseInMemoryDatabase(Guid.NewGuid().ToString())
                        .UseInternalServiceProvider(internalServiceProivder))
                .BuildServiceProvider();

            var singleton = new object[4];

            using (var serviceScope = appServiceProivder
                .GetRequiredService<IServiceScopeFactory>()
                .CreateScope())
            {
                var context = serviceScope.ServiceProvider.GetService<ConstructorTestContextWithOC3A>();

                Assert.NotNull(singleton[0] = context.GetService<IInMemoryStoreCache>());
                Assert.NotNull(singleton[1] = context.GetService<ILoggerFactory>());
                Assert.NotNull(singleton[2] = context.GetService<IMemoryCache>());
                Assert.NotNull(singleton[3] = context.GetService<IDbContextOptions>());

                Assert.NotNull(context.GetService<IDiagnosticsLogger<DbLoggerCategory.Infrastructure>>());
            }

            using (var serviceScope = appServiceProivder
                .GetRequiredService<IServiceScopeFactory>()
                .CreateScope())
            {
                var context = serviceScope.ServiceProvider.GetService<ConstructorTestContextWithOC3A>();

                Assert.Same(singleton[0], context.GetService<IInMemoryStoreCache>());
                Assert.Same(singleton[1], context.GetService<ILoggerFactory>());
                Assert.Same(singleton[2], context.GetService<IMemoryCache>());
                Assert.Same(singleton[3], context.GetService<IDbContextOptions>());
            }
        }

        [Fact]
        public void Can_add_derived_context_one_service_provider_with_options()
        {
            var appServiceProivder = new ServiceCollection()
                .AddEntityFrameworkInMemoryDatabase()
                .AddDbContext<ConstructorTestContextWithOC3A>(
                    (p, b) => b.UseInMemoryDatabase(Guid.NewGuid().ToString()).UseInternalServiceProvider(p))
                .BuildServiceProvider();

            var singleton = new object[4];

            using (var serviceScope = appServiceProivder
                .GetRequiredService<IServiceScopeFactory>()
                .CreateScope())
            {
                var context = serviceScope.ServiceProvider.GetService<ConstructorTestContextWithOC3A>();

                Assert.NotNull(singleton[0] = context.GetService<IInMemoryStoreCache>());
                Assert.NotNull(singleton[1] = context.GetService<ILoggerFactory>());
                Assert.NotNull(singleton[2] = context.GetService<IMemoryCache>());
                Assert.NotNull(singleton[3] = context.GetService<IDbContextOptions>());

                Assert.NotNull(context.GetService<IDiagnosticsLogger<DbLoggerCategory.Infrastructure>>());
            }

            using (var serviceScope = appServiceProivder
                .GetRequiredService<IServiceScopeFactory>()
                .CreateScope())
            {
                var context = serviceScope.ServiceProvider.GetService<ConstructorTestContextWithOC3A>();

                Assert.Same(singleton[0], context.GetService<IInMemoryStoreCache>());
                Assert.Same(singleton[1], context.GetService<ILoggerFactory>());
                Assert.Same(singleton[2], context.GetService<IMemoryCache>());
                Assert.Same(singleton[3], context.GetService<IDbContextOptions>());
            }
        }

        [Fact]
        public void Can_add_derived_context_one_service_provider_with_options_and_external_services()
        {
            var appServiceProivder = new ServiceCollection()
                .AddEntityFrameworkInMemoryDatabase()
                .AddDbContext<ConstructorTestContextWithOC3A>(
                    (p, b) => b.UseInMemoryDatabase(Guid.NewGuid().ToString()).UseInternalServiceProvider(p))
                .BuildServiceProvider();

            var loggerFactory = appServiceProivder.GetService<ILoggerFactory>();
            var memoryCache = appServiceProivder.GetService<IMemoryCache>();

            IInMemoryStoreCache singleton;
            IDbContextOptions options;

            using (var serviceScope = appServiceProivder
                .GetRequiredService<IServiceScopeFactory>()
                .CreateScope())
            {
                var context = serviceScope.ServiceProvider.GetService<ConstructorTestContextWithOC3A>();

                Assert.NotNull(singleton = context.GetService<IInMemoryStoreCache>());
                Assert.Same(loggerFactory, context.GetService<ILoggerFactory>());
                Assert.Same(memoryCache, context.GetService<IMemoryCache>());
                Assert.NotNull(options = context.GetService<IDbContextOptions>());

                Assert.NotNull(context.GetService<IDiagnosticsLogger<DbLoggerCategory.Infrastructure>>());
            }

            using (var serviceScope = appServiceProivder
                .GetRequiredService<IServiceScopeFactory>()
                .CreateScope())
            {
                var context = serviceScope.ServiceProvider.GetService<ConstructorTestContextWithOC3A>();

                Assert.Same(singleton, context.GetService<IInMemoryStoreCache>());
                Assert.Same(loggerFactory, context.GetService<ILoggerFactory>());
                Assert.Same(memoryCache, context.GetService<IMemoryCache>());
                Assert.Same(options, context.GetService<IDbContextOptions>());
            }
        }

        [Fact]
        public void Can_add_derived_context_with_options_no_OnConfiguring()
        {
            var appServiceProivder = new ServiceCollection()
                .AddDbContext<ConstructorTestContext1A>(b => b.UseInMemoryDatabase(Guid.NewGuid().ToString()))
                .BuildServiceProvider();

            var singleton = new object[4];

            using (var serviceScope = appServiceProivder
                .GetRequiredService<IServiceScopeFactory>()
                .CreateScope())
            {
                var context = serviceScope.ServiceProvider.GetService<ConstructorTestContext1A>();

                Assert.NotNull(singleton[0] = context.GetService<IInMemoryStoreCache>());
                Assert.NotNull(singleton[1] = context.GetService<ILoggerFactory>());
                Assert.NotNull(singleton[2] = context.GetService<IMemoryCache>());
                Assert.NotNull(singleton[3] = context.GetService<IDbContextOptions>());

                Assert.NotNull(context.GetService<IDiagnosticsLogger<DbLoggerCategory.Infrastructure>>());
            }

            using (var serviceScope = appServiceProivder
                .GetRequiredService<IServiceScopeFactory>()
                .CreateScope())
            {
                var context = serviceScope.ServiceProvider.GetService<ConstructorTestContext1A>();

                Assert.Same(singleton[0], context.GetService<IInMemoryStoreCache>());
                Assert.Same(singleton[1], context.GetService<ILoggerFactory>());
                Assert.Same(singleton[2], context.GetService<IMemoryCache>());
                Assert.Same(singleton[3], context.GetService<IDbContextOptions>());
            }
        }

        [Fact]
        public void Can_add_derived_context_with_options_and_external_services_no_OnConfiguring()
        {
            var appServiceProivder = new ServiceCollection()
                .AddDbContext<ConstructorTestContext1A>(b => b.UseInMemoryDatabase(Guid.NewGuid().ToString()))
                .BuildServiceProvider();

            var loggerFactory = appServiceProivder.GetService<ILoggerFactory>();
            var memoryCache = appServiceProivder.GetService<IMemoryCache>();

            IInMemoryStoreCache singleton;
            IDbContextOptions options;

            using (var serviceScope = appServiceProivder
                .GetRequiredService<IServiceScopeFactory>()
                .CreateScope())
            {
                var context = serviceScope.ServiceProvider.GetService<ConstructorTestContext1A>();

                Assert.NotNull(singleton = context.GetService<IInMemoryStoreCache>());
                Assert.Same(loggerFactory, context.GetService<ILoggerFactory>());
                Assert.Same(memoryCache, context.GetService<IMemoryCache>());
                Assert.NotNull(options = context.GetService<IDbContextOptions>());

                Assert.NotNull(context.GetService<IDiagnosticsLogger<DbLoggerCategory.Infrastructure>>());
            }

            using (var serviceScope = appServiceProivder
                .GetRequiredService<IServiceScopeFactory>()
                .CreateScope())
            {
                var context = serviceScope.ServiceProvider.GetService<ConstructorTestContext1A>();

                Assert.Same(singleton, context.GetService<IInMemoryStoreCache>());
                Assert.Same(loggerFactory, context.GetService<ILoggerFactory>());
                Assert.Same(memoryCache, context.GetService<IMemoryCache>());
                Assert.Same(options, context.GetService<IDbContextOptions>());
            }
        }

        [Fact]
        public void Can_add_derived_context_controlling_internal_services_with_options_no_OnConfiguring()
        {
            var internalServiceProivder = new ServiceCollection()
                .AddEntityFrameworkInMemoryDatabase()
                .BuildServiceProvider();

            var appServiceProivder = new ServiceCollection()
                .AddDbContext<ConstructorTestContext1A>(
                    b => b.UseInMemoryDatabase(Guid.NewGuid().ToString())
                        .UseInternalServiceProvider(internalServiceProivder))
                .BuildServiceProvider();

            var singleton = new object[4];

            using (var serviceScope = appServiceProivder
                .GetRequiredService<IServiceScopeFactory>()
                .CreateScope())
            {
                var context = serviceScope.ServiceProvider.GetService<ConstructorTestContext1A>();

                Assert.NotNull(singleton[0] = context.GetService<IInMemoryStoreCache>());
                Assert.NotNull(singleton[1] = context.GetService<ILoggerFactory>());
                Assert.NotNull(singleton[2] = context.GetService<IMemoryCache>());
                Assert.NotNull(singleton[3] = context.GetService<IDbContextOptions>());

                Assert.NotNull(context.GetService<IDiagnosticsLogger<DbLoggerCategory.Infrastructure>>());
            }

            using (var serviceScope = appServiceProivder
                .GetRequiredService<IServiceScopeFactory>()
                .CreateScope())
            {
                var context = serviceScope.ServiceProvider.GetService<ConstructorTestContext1A>();

                Assert.Same(singleton[0], context.GetService<IInMemoryStoreCache>());
                Assert.Same(singleton[1], context.GetService<ILoggerFactory>());
                Assert.Same(singleton[2], context.GetService<IMemoryCache>());
                Assert.Same(singleton[3], context.GetService<IDbContextOptions>());
            }
        }

        [Fact]
        public void Can_add_derived_context_one_provider_with_options_no_OnConfiguring()
        {
            var appServiceProivder = new ServiceCollection()
                .AddEntityFrameworkInMemoryDatabase()
                .AddDbContext<ConstructorTestContext1A>(
                    (p, b) => b.UseInMemoryDatabase(Guid.NewGuid().ToString()).UseInternalServiceProvider(p))
                .BuildServiceProvider();

            var singleton = new object[4];

            using (var serviceScope = appServiceProivder
                .GetRequiredService<IServiceScopeFactory>()
                .CreateScope())
            {
                var context = serviceScope.ServiceProvider.GetService<ConstructorTestContext1A>();

                Assert.NotNull(singleton[0] = context.GetService<IInMemoryStoreCache>());
                Assert.NotNull(singleton[1] = context.GetService<ILoggerFactory>());
                Assert.NotNull(singleton[2] = context.GetService<IMemoryCache>());
                Assert.NotNull(singleton[3] = context.GetService<IDbContextOptions>());

                Assert.NotNull(context.GetService<IDiagnosticsLogger<DbLoggerCategory.Infrastructure>>());
            }

            using (var serviceScope = appServiceProivder
                .GetRequiredService<IServiceScopeFactory>()
                .CreateScope())
            {
                var context = serviceScope.ServiceProvider.GetService<ConstructorTestContext1A>();

                Assert.Same(singleton[0], context.GetService<IInMemoryStoreCache>());
                Assert.Same(singleton[1], context.GetService<ILoggerFactory>());
                Assert.Same(singleton[2], context.GetService<IMemoryCache>());
                Assert.Same(singleton[3], context.GetService<IDbContextOptions>());
            }
        }

        [Fact]
        public void Can_add_derived_context_one_provider_with_options_and_external_services_no_OnConfiguring()
        {
            var appServiceProivder = new ServiceCollection()
                .AddEntityFrameworkInMemoryDatabase()
                .AddDbContext<ConstructorTestContext1A>(
                    (p, b) => b.UseInMemoryDatabase(Guid.NewGuid().ToString()).UseInternalServiceProvider(p))
                .BuildServiceProvider();

            var loggerFactory = appServiceProivder.GetService<ILoggerFactory>();
            var memoryCache = appServiceProivder.GetService<IMemoryCache>();

            IInMemoryStoreCache singleton;
            IDbContextOptions options;

            using (var serviceScope = appServiceProivder
                .GetRequiredService<IServiceScopeFactory>()
                .CreateScope())
            {
                var context = serviceScope.ServiceProvider.GetService<ConstructorTestContext1A>();

                Assert.NotNull(singleton = context.GetService<IInMemoryStoreCache>());
                Assert.Same(loggerFactory, context.GetService<ILoggerFactory>());
                Assert.Same(memoryCache, context.GetService<IMemoryCache>());
                Assert.NotNull(options = context.GetService<IDbContextOptions>());

                Assert.NotNull(context.GetService<IDiagnosticsLogger<DbLoggerCategory.Infrastructure>>());
            }

            using (var serviceScope = appServiceProivder
                .GetRequiredService<IServiceScopeFactory>()
                .CreateScope())
            {
                var context = serviceScope.ServiceProvider.GetService<ConstructorTestContext1A>();

                Assert.Same(singleton, context.GetService<IInMemoryStoreCache>());
                Assert.Same(loggerFactory, context.GetService<ILoggerFactory>());
                Assert.Same(memoryCache, context.GetService<IMemoryCache>());
                Assert.Same(options, context.GetService<IDbContextOptions>());
            }
        }

        [Fact]
        public void Can_add_non_derived_context_with_options()
        {
            var appServiceProivder = new ServiceCollection()
                .AddDbContext<DbContext>(b => b.UseInMemoryDatabase(Guid.NewGuid().ToString()))
                .BuildServiceProvider();

            var singleton = new object[4];

            using (var serviceScope = appServiceProivder
                .GetRequiredService<IServiceScopeFactory>()
                .CreateScope())
            {
                var context = serviceScope.ServiceProvider.GetService<DbContext>();

                Assert.NotNull(singleton[0] = context.GetService<IInMemoryStoreCache>());
                Assert.NotNull(singleton[1] = context.GetService<ILoggerFactory>());
                Assert.NotNull(singleton[2] = context.GetService<IMemoryCache>());
                Assert.NotNull(singleton[3] = context.GetService<IDbContextOptions>());

                Assert.NotNull(context.GetService<IDiagnosticsLogger<DbLoggerCategory.Infrastructure>>());
            }

            using (var serviceScope = appServiceProivder
                .GetRequiredService<IServiceScopeFactory>()
                .CreateScope())
            {
                var context = serviceScope.ServiceProvider.GetService<DbContext>();

                Assert.Same(singleton[0], context.GetService<IInMemoryStoreCache>());
                Assert.Same(singleton[1], context.GetService<ILoggerFactory>());
                Assert.Same(singleton[2], context.GetService<IMemoryCache>());
                Assert.Same(singleton[3], context.GetService<IDbContextOptions>());
            }
        }

        [Fact]
        public void Can_add_non_derived_context_with_options_and_external_services()
        {
            var appServiceProivder = new ServiceCollection()
                .AddDbContext<DbContext>(
                    (p, b) => b.UseInMemoryDatabase(Guid.NewGuid().ToString())
                        .UseMemoryCache(p.GetService<IMemoryCache>())
                        .UseLoggerFactory(p.GetService<ILoggerFactory>()))
                .BuildServiceProvider();

            var loggerFactory = appServiceProivder.GetService<ILoggerFactory>();
            var memoryCache = appServiceProivder.GetService<IMemoryCache>();

            IDbContextOptions options;
            IInMemoryStoreCache singleton;

            using (var serviceScope = appServiceProivder
                .GetRequiredService<IServiceScopeFactory>()
                .CreateScope())
            {
                var context = serviceScope.ServiceProvider.GetService<DbContext>();

                Assert.NotNull(singleton = context.GetService<IInMemoryStoreCache>());
                Assert.Same(loggerFactory, context.GetService<ILoggerFactory>());
                Assert.Same(memoryCache, context.GetService<IMemoryCache>());
                Assert.NotNull(options = context.GetService<IDbContextOptions>());

                Assert.NotNull(context.GetService<IDiagnosticsLogger<DbLoggerCategory.Infrastructure>>());
            }

            using (var serviceScope = appServiceProivder
                .GetRequiredService<IServiceScopeFactory>()
                .CreateScope())
            {
                var context = serviceScope.ServiceProvider.GetService<DbContext>();

                Assert.Same(singleton, context.GetService<IInMemoryStoreCache>());
                Assert.Same(loggerFactory, context.GetService<ILoggerFactory>());
                Assert.Same(memoryCache, context.GetService<IMemoryCache>());
                Assert.Same(options, context.GetService<IDbContextOptions>());
            }
        }

        [Fact]
        public void Can_add_non_derived_context_controlling_internal_services_with_options()
        {
            var appServiceProivder = new ServiceCollection()
                .AddEntityFrameworkInMemoryDatabase()
                .AddDbContext<DbContext>((p, b) => b.UseInMemoryDatabase(Guid.NewGuid().ToString()).UseInternalServiceProvider(p))
                .BuildServiceProvider();

            var singleton = new object[4];

            using (var serviceScope = appServiceProivder
                .GetRequiredService<IServiceScopeFactory>()
                .CreateScope())
            {
                var context = serviceScope.ServiceProvider.GetService<DbContext>();

                Assert.NotNull(singleton[0] = context.GetService<IInMemoryStoreCache>());
                Assert.NotNull(singleton[1] = context.GetService<ILoggerFactory>());
                Assert.NotNull(singleton[2] = context.GetService<IMemoryCache>());
                Assert.NotNull(singleton[3] = context.GetService<IDbContextOptions>());

                Assert.NotNull(context.GetService<IDiagnosticsLogger<DbLoggerCategory.Infrastructure>>());
            }

            using (var serviceScope = appServiceProivder
                .GetRequiredService<IServiceScopeFactory>()
                .CreateScope())
            {
                var context = serviceScope.ServiceProvider.GetService<DbContext>();

                Assert.Same(singleton[0], context.GetService<IInMemoryStoreCache>());
                Assert.Same(singleton[1], context.GetService<ILoggerFactory>());
                Assert.Same(singleton[2], context.GetService<IMemoryCache>());
                Assert.Same(singleton[3], context.GetService<IDbContextOptions>());
            }
        }


        [Theory]
        [InlineData(true, false)]
        [InlineData(false, false)]
        [InlineData(true, true)]
        public void Can_add_derived_context_as_singleton(bool addSingletonFirst, bool useDbContext)
        {
            var appServiceProivder = useDbContext
                ? new ServiceCollection()
                    .AddDbContext<ConstructorTestContextWithOC1A>(ServiceLifetime.Singleton)
                    .BuildServiceProvider()
                : (addSingletonFirst
                    ? new ServiceCollection()
                        .AddSingleton<ConstructorTestContextWithOC1A>()
                        .AddDbContext<ConstructorTestContextWithOC1A>()
                        .BuildServiceProvider()
                    : new ServiceCollection()
                        .AddDbContext<ConstructorTestContextWithOC1A>()
                        .AddSingleton<ConstructorTestContextWithOC1A>()
                        .BuildServiceProvider());

            var singleton = new object[3];
            DbContext context1;
            DbContext context2;

            using (var serviceScope = appServiceProivder
                .GetRequiredService<IServiceScopeFactory>()
                .CreateScope())
            {
                context1 = serviceScope.ServiceProvider.GetService<ConstructorTestContextWithOC1A>();

                Assert.NotNull(singleton[0] = context1.GetService<IInMemoryStoreCache>());
                Assert.NotNull(singleton[1] = context1.GetService<ILoggerFactory>());
                Assert.NotNull(singleton[2] = context1.GetService<IMemoryCache>());

                Assert.NotNull(context1.GetService<IDiagnosticsLogger<DbLoggerCategory.Infrastructure>>());
            }

            Assert.NotNull(context1.Model);

            using (var serviceScope = appServiceProivder
                .GetRequiredService<IServiceScopeFactory>()
                .CreateScope())
            {
                context2 = serviceScope.ServiceProvider.GetService<ConstructorTestContextWithOC1A>();

                Assert.Same(singleton[0], context2.GetService<IInMemoryStoreCache>());
                Assert.Same(singleton[1], context2.GetService<ILoggerFactory>());
                Assert.Same(singleton[2], context2.GetService<IMemoryCache>());
            }

            Assert.Same(context1, context2);
            Assert.Same(context1.Model, context2.Model);
        }

        [Fact]
        public void Throws_when_used_with_parameterless_constructor_context()
        {
            var serviceCollection = new ServiceCollection();

            Assert.Equal(CoreStrings.DbContextMissingConstructor(nameof(ConstructorTestContextWithOC1A)),
                Assert.Throws<ArgumentException>(
                    () => serviceCollection.AddDbContext<ConstructorTestContextWithOC1A>(
                        _ => { })).Message);

            Assert.Equal(CoreStrings.DbContextMissingConstructor(nameof(ConstructorTestContextWithOC1A)),
                Assert.Throws<ArgumentException>(
                    () => serviceCollection.AddDbContext<ConstructorTestContextWithOC1A>(
                        (_, __) => { })).Message);
        }

        [Theory]
        [InlineData(true, false)]
        [InlineData(false, false)]
        [InlineData(true, true)]
        public void Can_add_derived_context_as_singleton_controlling_internal_services(bool addSingletonFirst, bool useDbContext)
        {
            var appServiceProivder = useDbContext
                ? new ServiceCollection()
                    .AddEntityFrameworkInMemoryDatabase()
                    .AddDbContext<ConstructorTestContextWithOC3A>(
                        (p, b) => b.UseInternalServiceProvider(p).UseInMemoryDatabase(Guid.NewGuid().ToString()),
                        ServiceLifetime.Singleton)
                    .BuildServiceProvider()
                : (addSingletonFirst
                    ? new ServiceCollection()
                        .AddEntityFrameworkInMemoryDatabase()
                        .AddSingleton<ConstructorTestContextWithOC3A>()
                        .AddDbContext<ConstructorTestContextWithOC3A>((p, b) => b.UseInternalServiceProvider(p).UseInMemoryDatabase(Guid.NewGuid().ToString()))
                        .BuildServiceProvider()
                    : new ServiceCollection()
                        .AddEntityFrameworkInMemoryDatabase()
                        .AddDbContext<ConstructorTestContextWithOC3A>((p, b) => b.UseInternalServiceProvider(p).UseInMemoryDatabase(Guid.NewGuid().ToString()))
                        .AddSingleton<ConstructorTestContextWithOC3A>()
                        .BuildServiceProvider());

            var singleton = new object[3];
            DbContext context1;
            DbContext context2;

            using (var serviceScope = appServiceProivder
                .GetRequiredService<IServiceScopeFactory>()
                .CreateScope())
            {
                context1 = serviceScope.ServiceProvider.GetService<ConstructorTestContextWithOC3A>();

                Assert.NotNull(singleton[0] = context1.GetService<IInMemoryStoreCache>());
                Assert.NotNull(singleton[1] = context1.GetService<ILoggerFactory>());
                Assert.NotNull(singleton[2] = context1.GetService<IMemoryCache>());

                Assert.NotNull(context1.GetService<IDiagnosticsLogger<DbLoggerCategory.Infrastructure>>());
            }

            Assert.NotNull(context1.Model);

            using (var serviceScope = appServiceProivder
                .GetRequiredService<IServiceScopeFactory>()
                .CreateScope())
            {
                context2 = serviceScope.ServiceProvider.GetService<ConstructorTestContextWithOC3A>();

                Assert.Same(singleton[0], context2.GetService<IInMemoryStoreCache>());
                Assert.Same(singleton[1], context2.GetService<ILoggerFactory>());
                Assert.Same(singleton[2], context2.GetService<IMemoryCache>());
            }

            Assert.Same(context1, context2);
            Assert.Same(context1.Model, context2.Model);
        }

        [Theory]
        [InlineData(true, false)]
        [InlineData(false, false)]
        [InlineData(true, true)]
        public void Can_add_derived_context_as_transient(bool addTransientFirst, bool useDbContext)
        {
            var appServiceProivder = useDbContext
                ? new ServiceCollection()
                    .AddDbContext<ConstructorTestContextWithOC1A>(ServiceLifetime.Transient)
                    .BuildServiceProvider()
                : (addTransientFirst
                    ? new ServiceCollection()
                        .AddTransient<ConstructorTestContextWithOC1A>()
                        .AddDbContext<ConstructorTestContextWithOC1A>()
                        .BuildServiceProvider()
                    : new ServiceCollection()
                        .AddDbContext<ConstructorTestContextWithOC1A>()
                        .AddTransient<ConstructorTestContextWithOC1A>()
                        .BuildServiceProvider());

            var singleton = new object[3];

            using (var serviceScope = appServiceProivder
                .GetRequiredService<IServiceScopeFactory>()
                .CreateScope())
            {
                var context1 = serviceScope.ServiceProvider.GetService<ConstructorTestContextWithOC1A>();
                var context2 = serviceScope.ServiceProvider.GetService<ConstructorTestContextWithOC1A>();

                Assert.NotSame(context1, context2);

                Assert.NotNull(singleton[0] = context1.GetService<IInMemoryStoreCache>());
                Assert.NotNull(singleton[1] = context1.GetService<ILoggerFactory>());
                Assert.NotNull(singleton[2] = context1.GetService<IMemoryCache>());

                Assert.NotNull(context1.GetService<IDiagnosticsLogger<DbLoggerCategory.Infrastructure>>());

                context1.Dispose();
                Assert.Throws<ObjectDisposedException>(() => context1.Model);
                Assert.NotNull(context2.Model);

                context2.Dispose();
                Assert.Throws<ObjectDisposedException>(() => context2.Model);
            }

            using (var serviceScope = appServiceProivder
                .GetRequiredService<IServiceScopeFactory>()
                .CreateScope())
            {
                var context = serviceScope.ServiceProvider.GetService<ConstructorTestContextWithOC1A>();

                Assert.Same(singleton[0], context.GetService<IInMemoryStoreCache>());
                Assert.Same(singleton[1], context.GetService<ILoggerFactory>());
                Assert.Same(singleton[2], context.GetService<IMemoryCache>());

                context.Dispose();
                Assert.Throws<ObjectDisposedException>(() => context.Model);
            }
        }

        [Theory]
        [InlineData(true, false)]
        [InlineData(false, false)]
        [InlineData(true, true)]
        public void Can_add_derived_context_as_transient_controlling_internal_services(bool addTransientFirst, bool useDbContext)
        {
            var appServiceProivder = useDbContext
                ? new ServiceCollection()
                    .AddEntityFrameworkInMemoryDatabase()
                    .AddDbContext<ConstructorTestContextWithOC3A>(
                        (p, b) => b.UseInternalServiceProvider(p).UseInMemoryDatabase(Guid.NewGuid().ToString()),
                        ServiceLifetime.Transient)
                    .BuildServiceProvider()
                : (addTransientFirst
                    ? new ServiceCollection()
                        .AddEntityFrameworkInMemoryDatabase()
                        .AddTransient<ConstructorTestContextWithOC3A>()
                        .AddDbContext<ConstructorTestContextWithOC3A>((p, b) => b.UseInternalServiceProvider(p).UseInMemoryDatabase(Guid.NewGuid().ToString()))
                        .BuildServiceProvider()
                    : new ServiceCollection()
                        .AddEntityFrameworkInMemoryDatabase()
                        .AddDbContext<ConstructorTestContextWithOC3A>((p, b) => b.UseInternalServiceProvider(p).UseInMemoryDatabase(Guid.NewGuid().ToString()))
                        .AddTransient<ConstructorTestContextWithOC3A>()
                        .BuildServiceProvider());

            var singleton = new object[3];

            using (var serviceScope = appServiceProivder
                .GetRequiredService<IServiceScopeFactory>()
                .CreateScope())
            {
                var context1 = serviceScope.ServiceProvider.GetService<ConstructorTestContextWithOC3A>();
                var context2 = serviceScope.ServiceProvider.GetService<ConstructorTestContextWithOC3A>();

                Assert.NotSame(context1, context2);

                Assert.NotNull(singleton[0] = context1.GetService<IInMemoryStoreCache>());
                Assert.NotNull(singleton[1] = context1.GetService<ILoggerFactory>());
                Assert.NotNull(singleton[2] = context1.GetService<IMemoryCache>());

                Assert.NotNull(context1.GetService<IDiagnosticsLogger<DbLoggerCategory.Infrastructure>>());

                context1.Dispose();
                Assert.Throws<ObjectDisposedException>(() => context1.Model);
                Assert.NotNull(context2.Model);

                context2.Dispose();
                Assert.Throws<ObjectDisposedException>(() => context2.Model);
            }

            using (var serviceScope = appServiceProivder
                .GetRequiredService<IServiceScopeFactory>()
                .CreateScope())
            {
                var context = serviceScope.ServiceProvider.GetService<ConstructorTestContextWithOC3A>();

                Assert.Same(singleton[0], context.GetService<IInMemoryStoreCache>());
                Assert.Same(singleton[1], context.GetService<ILoggerFactory>());
                Assert.Same(singleton[2], context.GetService<IMemoryCache>());

                context.Dispose();
                Assert.Throws<ObjectDisposedException>(() => context.Model);
            }
        }

        [Theory]
        [InlineData(true)]
        [InlineData(false)]
        public void Can_add_non_derived_context_as_singleton(bool addSingletonFirst)
        {
            var appServiceProivder = addSingletonFirst
                ? new ServiceCollection()
                    .AddSingleton<DbContext>()
                    .AddDbContext<DbContext>(b => b.UseInMemoryDatabase(Guid.NewGuid().ToString()))
                    .BuildServiceProvider()
                : new ServiceCollection()
                    .AddDbContext<DbContext>(b => b.UseInMemoryDatabase(Guid.NewGuid().ToString()))
                    .AddSingleton<DbContext>()
                    .BuildServiceProvider();

            var singleton = new object[3];
            DbContext context1;
            DbContext context2;

            using (var serviceScope = appServiceProivder
                .GetRequiredService<IServiceScopeFactory>()
                .CreateScope())
            {
                context1 = serviceScope.ServiceProvider.GetService<DbContext>();

                Assert.NotNull(singleton[0] = context1.GetService<IInMemoryStoreCache>());
                Assert.NotNull(singleton[1] = context1.GetService<ILoggerFactory>());
                Assert.NotNull(singleton[2] = context1.GetService<IMemoryCache>());

                Assert.NotNull(context1.GetService<IDiagnosticsLogger<DbLoggerCategory.Infrastructure>>());
            }

            Assert.NotNull(context1.Model);

            using (var serviceScope = appServiceProivder
                .GetRequiredService<IServiceScopeFactory>()
                .CreateScope())
            {
                context2 = serviceScope.ServiceProvider.GetService<DbContext>();

                Assert.Same(singleton[0], context2.GetService<IInMemoryStoreCache>());
                Assert.Same(singleton[1], context2.GetService<ILoggerFactory>());
                Assert.Same(singleton[2], context2.GetService<IMemoryCache>());
            }

            Assert.Same(context1, context2);
            Assert.Same(context1.Model, context2.Model);
        }

        [Theory]
        [InlineData(true, true)]
        [InlineData(false, true)]
        [InlineData(true, false)]
        [InlineData(false, false)]
        public void Can_add_non_derived_context_as_singleton_controlling_internal_services(bool addSingletonFirst, bool addEfFirst)
        {
            var serviceCollection = new ServiceCollection();

            if (addEfFirst)
            {
                serviceCollection.AddEntityFrameworkInMemoryDatabase();
            }

            if (addSingletonFirst)
            {
                serviceCollection
                    .AddSingleton<DbContext>()
                    .AddDbContext<DbContext>((p, b) => b.UseInMemoryDatabase(Guid.NewGuid().ToString()).UseInternalServiceProvider(p));
            }
            else
            {
                serviceCollection
                    .AddDbContext<DbContext>((p, b) => b.UseInMemoryDatabase(Guid.NewGuid().ToString()).UseInternalServiceProvider(p))
                    .AddSingleton<DbContext>();
            }

            if (!addEfFirst)
            {
                serviceCollection.AddEntityFrameworkInMemoryDatabase();
            }

            var appServiceProivder = serviceCollection.BuildServiceProvider();

            var singleton = new object[3];
            DbContext context1;
            DbContext context2;

            using (var serviceScope = appServiceProivder
                .GetRequiredService<IServiceScopeFactory>()
                .CreateScope())
            {
                context1 = serviceScope.ServiceProvider.GetService<DbContext>();

                Assert.NotNull(singleton[0] = context1.GetService<IInMemoryStoreCache>());
                Assert.NotNull(singleton[1] = context1.GetService<ILoggerFactory>());
                Assert.NotNull(singleton[2] = context1.GetService<IMemoryCache>());

                Assert.NotNull(context1.GetService<IDiagnosticsLogger<DbLoggerCategory.Infrastructure>>());
            }

            Assert.NotNull(context1.Model);

            using (var serviceScope = appServiceProivder
                .GetRequiredService<IServiceScopeFactory>()
                .CreateScope())
            {
                context2 = serviceScope.ServiceProvider.GetService<DbContext>();

                Assert.Same(singleton[0], context2.GetService<IInMemoryStoreCache>());
                Assert.Same(singleton[1], context2.GetService<ILoggerFactory>());
                Assert.Same(singleton[2], context2.GetService<IMemoryCache>());
            }

            Assert.Same(context1, context2);
            Assert.Same(context1.Model, context2.Model);
        }

        [Theory]
        [InlineData(true)]
        [InlineData(false)]
        public void Can_add_non_derived_context_as_transient(bool addTransientFirst)
        {
            var appServiceProivder = addTransientFirst
                ? new ServiceCollection()
                    .AddTransient<DbContext>()
                    .AddDbContext<DbContext>(b => b.UseInMemoryDatabase(Guid.NewGuid().ToString()))
                    .BuildServiceProvider()
                : new ServiceCollection()
                    .AddDbContext<DbContext>(b => b.UseInMemoryDatabase(Guid.NewGuid().ToString()))
                    .AddTransient<DbContext>()
                    .BuildServiceProvider();

            var singleton = new object[3];

            using (var serviceScope = appServiceProivder
                .GetRequiredService<IServiceScopeFactory>()
                .CreateScope())
            {
                var context1 = serviceScope.ServiceProvider.GetService<DbContext>();
                var context2 = serviceScope.ServiceProvider.GetService<DbContext>();

                Assert.NotSame(context1, context2);

                Assert.NotNull(singleton[0] = context1.GetService<IInMemoryStoreCache>());
                Assert.NotNull(singleton[1] = context1.GetService<ILoggerFactory>());
                Assert.NotNull(singleton[2] = context1.GetService<IMemoryCache>());

                Assert.NotNull(context1.GetService<IDiagnosticsLogger<DbLoggerCategory.Infrastructure>>());

                context1.Dispose();
                Assert.Throws<ObjectDisposedException>(() => context1.Model);
                Assert.NotNull(context2.Model);

                context2.Dispose();
                Assert.Throws<ObjectDisposedException>(() => context2.Model);
            }

            using (var serviceScope = appServiceProivder
                .GetRequiredService<IServiceScopeFactory>()
                .CreateScope())
            {
                var context = serviceScope.ServiceProvider.GetService<DbContext>();

                Assert.Same(singleton[0], context.GetService<IInMemoryStoreCache>());
                Assert.Same(singleton[1], context.GetService<ILoggerFactory>());
                Assert.Same(singleton[2], context.GetService<IMemoryCache>());

                context.Dispose();
                Assert.Throws<ObjectDisposedException>(() => context.Model);
            }
        }

        [Theory]
        [InlineData(true, true)]
        [InlineData(false, true)]
        [InlineData(true, false)]
        [InlineData(false, false)]
        public void Can_add_non_derived_context_as_transient_controlling_internal_services(bool addTransientFirst, bool addEfFirst)
        {
            var serviceCollection = new ServiceCollection();

            if (addEfFirst)
            {
                serviceCollection.AddEntityFrameworkInMemoryDatabase();
            }

            if (addTransientFirst)
            {
                serviceCollection
                    .AddTransient<DbContext>()
                    .AddDbContext<DbContext>((p, b) => b.UseInMemoryDatabase(Guid.NewGuid().ToString()).UseInternalServiceProvider(p));
            }
            else
            {
                serviceCollection
                    .AddDbContext<DbContext>((p, b) => b.UseInMemoryDatabase(Guid.NewGuid().ToString()).UseInternalServiceProvider(p))
                    .AddTransient<DbContext>();
            }

            if (!addEfFirst)
            {
                serviceCollection.AddEntityFrameworkInMemoryDatabase();
            }

            var appServiceProivder = serviceCollection.BuildServiceProvider();

            var singleton = new object[3];

            using (var serviceScope = appServiceProivder
                .GetRequiredService<IServiceScopeFactory>()
                .CreateScope())
            {
                var context1 = serviceScope.ServiceProvider.GetService<DbContext>();
                var context2 = serviceScope.ServiceProvider.GetService<DbContext>();

                Assert.NotSame(context1, context2);

                Assert.NotNull(singleton[0] = context1.GetService<IInMemoryStoreCache>());
                Assert.NotNull(singleton[1] = context1.GetService<ILoggerFactory>());
                Assert.NotNull(singleton[2] = context1.GetService<IMemoryCache>());

                Assert.NotNull(context1.GetService<IDiagnosticsLogger<DbLoggerCategory.Infrastructure>>());

                context1.Dispose();
                Assert.Throws<ObjectDisposedException>(() => context1.Model);
                Assert.NotNull(context2.Model);

                context2.Dispose();
                Assert.Throws<ObjectDisposedException>(() => context2.Model);
            }

            using (var serviceScope = appServiceProivder
                .GetRequiredService<IServiceScopeFactory>()
                .CreateScope())
            {
                var context = serviceScope.ServiceProvider.GetService<DbContext>();

                Assert.Same(singleton[0], context.GetService<IInMemoryStoreCache>());
                Assert.Same(singleton[1], context.GetService<ILoggerFactory>());
                Assert.Same(singleton[2], context.GetService<IMemoryCache>());

                context.Dispose();
                Assert.Throws<ObjectDisposedException>(() => context.Model);
            }
        }

        [Fact]
        public void Can_use_logger_before_context_exists_and_after_disposed()
        {
            var appServiceProivder = new ServiceCollection()
                .AddEntityFrameworkInMemoryDatabase()
                .AddDbContext<DbContext>((p, b) => b.UseInMemoryDatabase(Guid.NewGuid().ToString()).UseInternalServiceProvider(p))
                .BuildServiceProvider();

            Assert.NotNull(appServiceProivder.GetService<IDiagnosticsLogger<DbLoggerCategory.Infrastructure>>());

            using (var serviceScope = appServiceProivder
                .GetRequiredService<IServiceScopeFactory>()
                .CreateScope())
            {
                var context = serviceScope.ServiceProvider.GetService<DbContext>();
                _ = context.Model;

                Assert.NotNull(context.GetService<IDiagnosticsLogger<DbLoggerCategory.Infrastructure>>());
            }

            Assert.NotNull(appServiceProivder.GetService<IDiagnosticsLogger<DbLoggerCategory.Infrastructure>>());
        }

        [Fact]
        public void Can_use_logger_before_context_exists_and_after_disposed_when_logger_factory_replaced()
        {
            WrappingLoggerFactory loggerFactory = null;

            var appServiceProivder = new ServiceCollection()
                .AddEntityFrameworkInMemoryDatabase()
                .AddDbContext<DbContext>((p, b) =>
                    b.UseInMemoryDatabase(Guid.NewGuid().ToString())
                        .UseLoggerFactory(loggerFactory = new WrappingLoggerFactory(p.GetService<ILoggerFactory>())))
                .BuildServiceProvider();

            Assert.NotNull(appServiceProivder.GetService<IDiagnosticsLogger<DbLoggerCategory.Infrastructure>>());
            Assert.Null(loggerFactory);

            using (var serviceScope = appServiceProivder
                .GetRequiredService<IServiceScopeFactory>()
                .CreateScope())
            {
                var context = serviceScope.ServiceProvider.GetService<DbContext>();
                _ = context.Model;

                Assert.NotNull(context.GetService<IDiagnosticsLogger<DbLoggerCategory.Infrastructure>>());

                Assert.Equal(1, loggerFactory.CreatedLoggers.Count(n => n == DbLoggerCategory.Infrastructure.Name));
            }

            Assert.NotNull(appServiceProivder.GetService<IDiagnosticsLogger<DbLoggerCategory.Infrastructure>>());
            Assert.Equal(1, loggerFactory.CreatedLoggers.Count(n => n == DbLoggerCategory.Infrastructure.Name));
        }

        [Fact]
        public void Can_use_memory_cache_before_context_exists_and_after_disposed()
        {
            var appServiceProivder = new ServiceCollection()
                .AddEntityFrameworkInMemoryDatabase()
                .AddDbContext<DbContext>((p, b) => b.UseInMemoryDatabase(Guid.NewGuid().ToString()).UseInternalServiceProvider(p))
                .BuildServiceProvider();

            var memoryCache = appServiceProivder.GetService<IMemoryCache>();
            Assert.NotNull(memoryCache);

            using (var serviceScope = appServiceProivder
                .GetRequiredService<IServiceScopeFactory>()
                .CreateScope())
            {
                var context = serviceScope.ServiceProvider.GetService<DbContext>();
                _ = context.Model;

                Assert.Same(memoryCache, context.GetService<IMemoryCache>());
            }

            Assert.Same(memoryCache, appServiceProivder.GetService<IMemoryCache>());
        }

        [Fact]
        public void Can_use_memory_cache_before_context_exists_and_after_disposed_when_logger_factory_replaced()
        {
            var replacecMemoryCache = new MemoryCache(new MemoryCacheOptions());
            var appServiceProivder = new ServiceCollection()
                .AddEntityFrameworkInMemoryDatabase()
                .AddDbContext<DbContext>((p, b) =>
                    b.UseInMemoryDatabase(Guid.NewGuid().ToString())
                        .UseMemoryCache(replacecMemoryCache))
                .BuildServiceProvider();

            var memoryCache = appServiceProivder.GetService<IMemoryCache>();
            Assert.NotSame(replacecMemoryCache, memoryCache);

            using (var serviceScope = appServiceProivder
                .GetRequiredService<IServiceScopeFactory>()
                .CreateScope())
            {
                var context = serviceScope.ServiceProvider.GetService<DbContext>();
                _ = context.Model;

                Assert.Same(replacecMemoryCache, context.GetService<IMemoryCache>());
            }

            Assert.Same(memoryCache, appServiceProivder.GetService<IMemoryCache>());
        }

        [Fact]
        public void Throws_with_new_when_no_EF_services()
        {
            var options = new DbContextOptionsBuilder<ConstructorTestContextWithSets>()
                .UseInternalServiceProvider(new ServiceCollection().BuildServiceProvider())
                .Options;

            Assert.Equal(
                CoreStrings.NoEfServices,
                Assert.Throws<InvalidOperationException>(() => new ConstructorTestContextWithSets(options)).Message);
        }

        [Fact]
        public void Throws_with_add_when_no_EF_services()
        {
            var appServiceProivder = new ServiceCollection()
                .AddDbContext<ConstructorTestContextWithSets>(
                    (p, b) => b.UseInternalServiceProvider(p))
                .BuildServiceProvider();

            using (var serviceScope = appServiceProivder
                .GetRequiredService<IServiceScopeFactory>()
                .CreateScope())
            {
                Assert.Equal(
                    CoreStrings.NoEfServices,
                    Assert.Throws<InvalidOperationException>(
                        () => serviceScope.ServiceProvider.GetService<ConstructorTestContextWithSets>()).Message);
            }
        }

        [Fact]
        public void Throws_with_new_when_no_EF_services_and_no_sets()
        {
            var options = new DbContextOptionsBuilder<ConstructorTestContext1A>()
                .UseInternalServiceProvider(new ServiceCollection().BuildServiceProvider())
                .Options;

            Assert.Equal(
                CoreStrings.NoEfServices,
                Assert.Throws<InvalidOperationException>(() => new ConstructorTestContext1A(options)).Message);
        }

        [Fact]
        public void Throws_with_add_when_no_EF_services_and_no_sets()
        {
            var appServiceProivder = new ServiceCollection()
                .AddDbContext<ConstructorTestContext1A>(
                    (p, b) => b.UseInternalServiceProvider(p))
                .BuildServiceProvider();

            using (var serviceScope = appServiceProivder
                .GetRequiredService<IServiceScopeFactory>()
                .CreateScope())
            {
                Assert.Equal(
                    CoreStrings.NoEfServices,
                    Assert.Throws<InvalidOperationException>(
                        () => serviceScope.ServiceProvider.GetService<ConstructorTestContext1A>()).Message);
            }
        }

        [Fact]
        public void Throws_with_new_when_no_provider()
        {
            var serviceCollection = new ServiceCollection();
            new EntityFrameworkServicesBuilder(serviceCollection).TryAddCoreServices();
            var serviceProvider = serviceCollection.BuildServiceProvider();

            var options = new DbContextOptionsBuilder<ConstructorTestContextWithSets>()
                .UseInternalServiceProvider(serviceProvider)
                .Options;

            using (var context = new ConstructorTestContextWithSets(options))
            {
                Assert.Equal(
                    CoreStrings.NoProviderConfigured,
                    Assert.Throws<InvalidOperationException>(() => context.Model).Message);
            }
        }

        [Fact]
        public void Throws_with_add_when_no_provider()
        {
            var serviceCollection = new ServiceCollection();
            new EntityFrameworkServicesBuilder(serviceCollection).TryAddCoreServices();

            var appServiceProivder = serviceCollection
                .AddDbContext<ConstructorTestContextWithSets>(
                    (p, b) => b.UseInternalServiceProvider(p))
                .BuildServiceProvider();

            using (var serviceScope = appServiceProivder
                .GetRequiredService<IServiceScopeFactory>()
                .CreateScope())
            {
                var context = serviceScope.ServiceProvider.GetService<ConstructorTestContextWithSets>();

                Assert.Equal(
                    CoreStrings.NoProviderConfigured,
                    Assert.Throws<InvalidOperationException>(() => context.Model).Message);
            }
        }

        [Fact]
        public void Throws_with_new_when_no_provider_and_no_sets()
        {
            var serviceCollection = new ServiceCollection();
            new EntityFrameworkServicesBuilder(serviceCollection).TryAddCoreServices();
            var serviceProvider = serviceCollection.BuildServiceProvider();

            var options = new DbContextOptionsBuilder<ConstructorTestContext1A>()
                .UseInternalServiceProvider(serviceProvider)
                .Options;

            using (var context = new ConstructorTestContext1A(options))
            {
                Assert.Equal(
                    CoreStrings.NoProviderConfigured,
                    Assert.Throws<InvalidOperationException>(() => context.Model).Message);
            }
        }

        [Fact]
        public void Throws_with_add_when_no_provider_and_no_sets()
        {
            var serviceCollection = new ServiceCollection();
            new EntityFrameworkServicesBuilder(serviceCollection).TryAddCoreServices();

            var appServiceProivder = serviceCollection
                .AddDbContext<ConstructorTestContext1A>(
                    (p, b) => b.UseInternalServiceProvider(p))
                .BuildServiceProvider();

            using (var serviceScope = appServiceProivder
                .GetRequiredService<IServiceScopeFactory>()
                .CreateScope())
            {
                var context = serviceScope.ServiceProvider.GetService<ConstructorTestContext1A>();

                Assert.Equal(
                    CoreStrings.NoProviderConfigured,
                    Assert.Throws<InvalidOperationException>(() => context.Model).Message);
            }
        }

        [Fact]
        public void Throws_with_new_when_no_EF_services_because_parameterless_constructor()
        {
            using (var context = new ConstructorTestContextNoConfigurationWithSets())
            {
                Assert.Equal(
                    CoreStrings.NoProviderConfigured,
                    Assert.Throws<InvalidOperationException>(() => context.Model).Message);
            }
        }

        [Fact]
        public void Throws_with_add_when_no_EF_services_because_parameterless_constructor()
        {
            var appServiceProivder = new ServiceCollection()
                .AddDbContext<ConstructorTestContextNoConfigurationWithSets>()
                .BuildServiceProvider();

            using (var serviceScope = appServiceProivder
                .GetRequiredService<IServiceScopeFactory>()
                .CreateScope())
            {
                var context = serviceScope.ServiceProvider.GetService<ConstructorTestContextNoConfigurationWithSets>();

                Assert.Equal(
                    CoreStrings.NoProviderConfigured,
                    Assert.Throws<InvalidOperationException>(() => context.Model).Message);
            }
        }

        [Fact]
        public void Throws_with_new_when_no_EF_services_and_no_sets_because_parameterless_constructor()
        {
            using (var context = new ConstructorTestContextNoConfiguration())
            {
                Assert.Equal(
                    CoreStrings.NoProviderConfigured,
                    Assert.Throws<InvalidOperationException>(() => context.Model).Message);
            }
        }

        [Fact]
        public void Throws_with_add_when_no_EF_services_and_no_sets_because_parameterless_constructor()
        {
            var appServiceProivder = new ServiceCollection()
                .AddDbContext<ConstructorTestContextNoConfiguration>()
                .BuildServiceProvider();

            using (var serviceScope = appServiceProivder
                .GetRequiredService<IServiceScopeFactory>()
                .CreateScope())
            {
                var context = serviceScope.ServiceProvider.GetService<ConstructorTestContextNoConfiguration>();

                Assert.Equal(
                    CoreStrings.NoProviderConfigured,
                    Assert.Throws<InvalidOperationException>(() => context.Model).Message);
            }
        }

        [Fact]
        public void Can_replace_services_in_OnConfiguring()
        {
            object replacedSingleton;
            object replacedScoped;
            object replacedProviderService;

            using (var context = new ReplaceServiceContext1())
            {
                Assert.NotNull(replacedSingleton = context.GetService<IModelCustomizer>());
                Assert.IsType<CustomModelCustomizer>(replacedSingleton);

                Assert.NotNull(replacedScoped = context.GetService<IValueGeneratorSelector>());
                Assert.IsType<CustomInMemoryValueGeneratorSelector>(replacedScoped);

                Assert.NotNull(replacedProviderService = context.GetService<IInMemoryTableFactory>());
                Assert.IsType<CustomInMemoryTableFactory>(replacedProviderService);
            }

            using (var context = new ReplaceServiceContext1())
            {
                Assert.Same(replacedSingleton, context.GetService<IModelCustomizer>());
                Assert.NotSame(replacedScoped, context.GetService<IValueGeneratorSelector>());
                Assert.Same(replacedProviderService, context.GetService<IInMemoryTableFactory>());
            }
        }

        private class ReplaceServiceContext1 : DbContext
        {
            protected internal override void OnConfiguring(DbContextOptionsBuilder optionsBuilder)
                => optionsBuilder
                    .ReplaceService<IModelCustomizer, CustomModelCustomizer>()
                    .ReplaceService<IValueGeneratorSelector, CustomInMemoryValueGeneratorSelector>()
                    .ReplaceService<IInMemoryTableFactory, CustomInMemoryTableFactory>()
                    .UseInMemoryDatabase(Guid.NewGuid().ToString());
        }

        private class CustomModelCustomizer : ModelCustomizer
        {
            public CustomModelCustomizer(ModelCustomizerDependencies dependencies)
                : base(dependencies)
            {
            }
        }

        private class CustomInMemoryValueGeneratorSelector : InMemoryValueGeneratorSelector
        {
            public CustomInMemoryValueGeneratorSelector(ValueGeneratorSelectorDependencies dependencies)
                : base(dependencies)
            {
            }
        }

        private class CustomInMemoryTableFactory : InMemoryTableFactory
        {
        }

        [Fact]
        public void Can_replace_services_in_passed_options()
        {
            var options = new DbContextOptionsBuilder<ConstructorTestContextWithOC3A>()
                .UseInMemoryDatabase(Guid.NewGuid().ToString())
                .ReplaceService<IModelCustomizer, CustomModelCustomizer>()
                .ReplaceService<IValueGeneratorSelector, CustomInMemoryValueGeneratorSelector>()
                .ReplaceService<IInMemoryTableFactory, CustomInMemoryTableFactory>()
                .Options;

            object replacedSingleton;
            object replacedScoped;
            object replacedProviderService;

            using (var context = new ConstructorTestContextWithOC3A(options))
            {
                Assert.NotNull(replacedSingleton = context.GetService<IModelCustomizer>());
                Assert.IsType<CustomModelCustomizer>(replacedSingleton);

                Assert.NotNull(replacedScoped = context.GetService<IValueGeneratorSelector>());
                Assert.IsType<CustomInMemoryValueGeneratorSelector>(replacedScoped);

                Assert.NotNull(replacedProviderService = context.GetService<IInMemoryTableFactory>());
                Assert.IsType<CustomInMemoryTableFactory>(replacedProviderService);
            }

            using (var context = new ConstructorTestContextWithOC3A(options))
            {
                Assert.Same(replacedSingleton, context.GetService<IModelCustomizer>());
                Assert.NotSame(replacedScoped, context.GetService<IValueGeneratorSelector>());
                Assert.Same(replacedProviderService, context.GetService<IInMemoryTableFactory>());
            }
        }

        [Fact]
        public void Can_replace_services_using_AddDbContext()
        {
            var appServiceProivder = new ServiceCollection()
                .AddDbContext<ConstructorTestContextWithOC3A>(
                    b => b.ReplaceService<IModelCustomizer, CustomModelCustomizer>()
                        .ReplaceService<IValueGeneratorSelector, CustomInMemoryValueGeneratorSelector>()
                        .ReplaceService<IInMemoryTableFactory, CustomInMemoryTableFactory>()
                        .UseInMemoryDatabase(Guid.NewGuid().ToString()))
                .BuildServiceProvider();

            object replacedSingleton;
            object replacedScoped;
            object replacedProviderService;

            using (var serviceScope = appServiceProivder
                .GetRequiredService<IServiceScopeFactory>()
                .CreateScope())
            {
                var context = serviceScope.ServiceProvider.GetService<ConstructorTestContextWithOC3A>();

                Assert.NotNull(replacedSingleton = context.GetService<IModelCustomizer>());
                Assert.IsType<CustomModelCustomizer>(replacedSingleton);

                Assert.NotNull(replacedScoped = context.GetService<IValueGeneratorSelector>());
                Assert.IsType<CustomInMemoryValueGeneratorSelector>(replacedScoped);

                Assert.NotNull(replacedProviderService = context.GetService<IInMemoryTableFactory>());
                Assert.IsType<CustomInMemoryTableFactory>(replacedProviderService);
            }

            using (var serviceScope = appServiceProivder
                .GetRequiredService<IServiceScopeFactory>()
                .CreateScope())
            {
                var context = serviceScope.ServiceProvider.GetService<ConstructorTestContextWithOC3A>();

                Assert.Same(replacedSingleton, context.GetService<IModelCustomizer>());
                Assert.NotSame(replacedScoped, context.GetService<IValueGeneratorSelector>());
                Assert.Same(replacedProviderService, context.GetService<IInMemoryTableFactory>());
            }
        }

        [Fact]
        public void Throws_replacing_services_in_OnConfiguring_when_UseInternalServiceProvider()
        {
            using (var context = new ReplaceServiceContext2())
            {
                Assert.Equal(
                    CoreStrings.InvalidReplaceService(
                        nameof(DbContextOptionsBuilder.ReplaceService), nameof(DbContextOptionsBuilder.UseInternalServiceProvider)),
                    Assert.Throws<InvalidOperationException>(() => context.Model).Message);
            }
        }

        private class ReplaceServiceContext2 : DbContext
        {
            protected internal override void OnConfiguring(DbContextOptionsBuilder optionsBuilder)
                => optionsBuilder
                    .ReplaceService<IModelCustomizer, CustomModelCustomizer>()
                    .UseInternalServiceProvider(new ServiceCollection()
                        .AddEntityFrameworkInMemoryDatabase()
                        .BuildServiceProvider())
                    .UseInMemoryDatabase(Guid.NewGuid().ToString());
        }

        [Fact]
        public void Throws_replacing_services_in_options_when_UseInternalServiceProvider()
        {
            var options = new DbContextOptionsBuilder<ConstructorTestContextWithOC3A>()
                .UseInMemoryDatabase(Guid.NewGuid().ToString())
                .UseInternalServiceProvider(new ServiceCollection()
                    .AddEntityFrameworkInMemoryDatabase()
                    .BuildServiceProvider())
                .ReplaceService<IInMemoryTableFactory, CustomInMemoryTableFactory>()
                .Options;

            Assert.Equal(
                CoreStrings.InvalidReplaceService(
                    nameof(DbContextOptionsBuilder.ReplaceService), nameof(DbContextOptionsBuilder.UseInternalServiceProvider)),
                Assert.Throws<InvalidOperationException>(() => new ConstructorTestContextWithOC3A(options)).Message);
        }

        [Fact]
        public void Throws_replacing_services_with_AddDbContext_when_UseInternalServiceProvider()
        {
            var appServiceProivder = new ServiceCollection()
                .AddEntityFrameworkInMemoryDatabase()
                .AddDbContext<ConstructorTestContextWithOC3A>(
                    (p, b) => b.ReplaceService<IInMemoryTableFactory, CustomInMemoryTableFactory>()
                        .UseInMemoryDatabase(Guid.NewGuid().ToString())
                        .UseInternalServiceProvider(p))
                .BuildServiceProvider();

            using (var serviceScope = appServiceProivder
                .GetRequiredService<IServiceScopeFactory>()
                .CreateScope())
            {
                Assert.Equal(
                    CoreStrings.InvalidReplaceService(
                        nameof(DbContextOptionsBuilder.ReplaceService), nameof(DbContextOptionsBuilder.UseInternalServiceProvider)),
                    Assert.Throws<InvalidOperationException>(
                        () => serviceScope.ServiceProvider.GetService<ConstructorTestContextWithOC3A>()).Message);
            }
        }

        [Fact]
        public void Throws_setting_LoggerFactory_in_OnConfiguring_when_UseInternalServiceProvider()
        {
            using (var context = new SetLoggerFactoryContext())
            {
                Assert.Equal(
                    CoreStrings.InvalidUseService(
                        nameof(DbContextOptionsBuilder.UseLoggerFactory),
                        nameof(DbContextOptionsBuilder.UseInternalServiceProvider),
                        nameof(ILoggerFactory)),
                    Assert.Throws<InvalidOperationException>(() => context.Model).Message);
            }
        }

        private class SetLoggerFactoryContext : DbContext
        {
            protected internal override void OnConfiguring(DbContextOptionsBuilder optionsBuilder)
                => optionsBuilder
                    .UseLoggerFactory(new FakeLoggerFactory())
                    .UseInternalServiceProvider(new ServiceCollection()
                        .AddEntityFrameworkInMemoryDatabase()
                        .BuildServiceProvider())
                    .UseInMemoryDatabase(Guid.NewGuid().ToString());
        }

        [Fact]
        public void Throws_setting_LoggerFactory_in_options_when_UseInternalServiceProvider()
        {
            var options = new DbContextOptionsBuilder<ConstructorTestContextWithOC3A>()
                .UseInMemoryDatabase(Guid.NewGuid().ToString())
                .UseInternalServiceProvider(new ServiceCollection()
                    .AddEntityFrameworkInMemoryDatabase()
                    .BuildServiceProvider())
                .UseLoggerFactory(new FakeLoggerFactory())
                .Options;

            Assert.Equal(
                    CoreStrings.InvalidUseService(
                        nameof(DbContextOptionsBuilder.UseLoggerFactory),
                        nameof(DbContextOptionsBuilder.UseInternalServiceProvider),
                        nameof(ILoggerFactory)),
                Assert.Throws<InvalidOperationException>(() => new ConstructorTestContextWithOC3A(options)).Message);
        }

        [Fact]
        public void Throws_setting_LoggerFactory_with_AddDbContext_when_UseInternalServiceProvider()
        {
            var appServiceProivder = new ServiceCollection()
                .AddEntityFrameworkInMemoryDatabase()
                .AddDbContext<ConstructorTestContextWithOC3A>(
                    (p, b) => b.UseLoggerFactory(new FakeLoggerFactory())
                        .UseInMemoryDatabase(Guid.NewGuid().ToString())
                        .UseInternalServiceProvider(p))
                .BuildServiceProvider();

            using (var serviceScope = appServiceProivder
                .GetRequiredService<IServiceScopeFactory>()
                .CreateScope())
            {
                Assert.Equal(
                    CoreStrings.InvalidUseService(
                        nameof(DbContextOptionsBuilder.UseLoggerFactory),
                        nameof(DbContextOptionsBuilder.UseInternalServiceProvider),
                        nameof(ILoggerFactory)),
                    Assert.Throws<InvalidOperationException>(
                        () => serviceScope.ServiceProvider.GetService<ConstructorTestContextWithOC3A>()).Message);
            }
        }

        [Fact]
        public void Throws_setting_MemoryCache_in_OnConfiguring_when_UseInternalServiceProvider()
        {
            using (var context = new SetMemoryCacheContext())
            {
                Assert.Equal(
                    CoreStrings.InvalidUseService(
                        nameof(DbContextOptionsBuilder.UseMemoryCache),
                        nameof(DbContextOptionsBuilder.UseInternalServiceProvider),
                        nameof(IMemoryCache)),
                    Assert.Throws<InvalidOperationException>(() => context.Model).Message);
            }
        }

        private class SetMemoryCacheContext : DbContext
        {
            protected internal override void OnConfiguring(DbContextOptionsBuilder optionsBuilder)
                => optionsBuilder
                    .UseMemoryCache(new FakeMemoryCache())
                    .UseInternalServiceProvider(new ServiceCollection()
                        .AddEntityFrameworkInMemoryDatabase()
                        .BuildServiceProvider())
                    .UseInMemoryDatabase(Guid.NewGuid().ToString());
        }

        [Fact]
        public void Throws_setting_MemoryCache_in_options_when_UseInternalServiceProvider()
        {
            var options = new DbContextOptionsBuilder<ConstructorTestContextWithOC3A>()
                .UseInMemoryDatabase(Guid.NewGuid().ToString())
                .UseInternalServiceProvider(new ServiceCollection()
                    .AddEntityFrameworkInMemoryDatabase()
                    .BuildServiceProvider())
                .UseMemoryCache(new FakeMemoryCache())
                .Options;

            Assert.Equal(
                    CoreStrings.InvalidUseService(
                        nameof(DbContextOptionsBuilder.UseMemoryCache),
                        nameof(DbContextOptionsBuilder.UseInternalServiceProvider),
                        nameof(IMemoryCache)),
                Assert.Throws<InvalidOperationException>(() => new ConstructorTestContextWithOC3A(options)).Message);
        }

        [Fact]
        public void Throws_setting_MemoryCache_with_AddDbContext_when_UseInternalServiceProvider()
        {
            var appServiceProivder = new ServiceCollection()
                .AddEntityFrameworkInMemoryDatabase()
                .AddDbContext<ConstructorTestContextWithOC3A>(
                    (p, b) => b.UseMemoryCache(new FakeMemoryCache())
                        .UseInMemoryDatabase(Guid.NewGuid().ToString())
                        .UseInternalServiceProvider(p))
                .BuildServiceProvider();

            using (var serviceScope = appServiceProivder
                .GetRequiredService<IServiceScopeFactory>()
                .CreateScope())
            {
                Assert.Equal(
                    CoreStrings.InvalidUseService(
                        nameof(DbContextOptionsBuilder.UseMemoryCache),
                        nameof(DbContextOptionsBuilder.UseInternalServiceProvider),
                        nameof(IMemoryCache)),
                    Assert.Throws<InvalidOperationException>(
                        () => serviceScope.ServiceProvider.GetService<ConstructorTestContextWithOC3A>()).Message);
            }
        }

        private class FakeMemoryCache : IMemoryCache
        {
            public void Dispose()
            {
            }

            public bool TryGetValue(object key, out object value)
>>>>>>> 6d9007d1
            {
                throw new NotImplementedException();
            }

<<<<<<< HEAD
            public InternalEntityEntry GetOrCreateEntry(object entity, IEntityType entityType)
            {
                throw new NotImplementedException();
=======
            public ICacheEntry CreateEntry(object key)
            {
                throw new NotImplementedException();
            }

            public void Remove(object key)
            {
            }
        }

        [Fact]
        public void Throws_changing_sensitive_data_logging_in_OnConfiguring_when_UseInternalServiceProvider()
        {
            using (var context = new ChangeSdlCacheContext(false))
            {
                _ = context.Model;
            }

            using (var context = new ChangeSdlCacheContext(true))
            {
                Assert.Equal(
                    CoreStrings.SingletonOptionChanged(
                        nameof(DbContextOptionsBuilder.EnableSensitiveDataLogging),
                        nameof(DbContextOptionsBuilder.UseInternalServiceProvider)),
                    Assert.Throws<InvalidOperationException>(() => context.Model).Message);
            }
        }

        private class ChangeSdlCacheContext : DbContext
        {
            private static readonly IServiceProvider _serviceProvider
                = new ServiceCollection()
                    .AddEntityFrameworkInMemoryDatabase()
                    .BuildServiceProvider();

            private readonly bool _on;

            public ChangeSdlCacheContext(bool on)
            {
                _on = on;
            }

            protected internal override void OnConfiguring(DbContextOptionsBuilder optionsBuilder)
                => optionsBuilder
                    .EnableSensitiveDataLogging(_on)
                    .UseInternalServiceProvider(_serviceProvider)
                    .UseInMemoryDatabase(Guid.NewGuid().ToString());
        }

        [Fact]
        public void Throws_changing_sensitive_data_logging_in_options_when_UseInternalServiceProvider()
        {
            var serviceProvider = new ServiceCollection()
                .AddEntityFrameworkInMemoryDatabase()
                .BuildServiceProvider();

            using (var context = new ConstructorTestContextWithOC3A(
                new DbContextOptionsBuilder<ConstructorTestContextWithOC3A>()
                    .UseInMemoryDatabase(Guid.NewGuid().ToString())
                    .UseInternalServiceProvider(serviceProvider)
                    .EnableSensitiveDataLogging()
                    .Options))
            {
                _ = context.Model;
            }

            using (var context = new ConstructorTestContextWithOC3A(
                new DbContextOptionsBuilder<ConstructorTestContextWithOC3A>()
                    .UseInMemoryDatabase(Guid.NewGuid().ToString())
                    .UseInternalServiceProvider(serviceProvider)
                    .EnableSensitiveDataLogging(false)
                    .Options))
            {
                Assert.Equal(
                    CoreStrings.SingletonOptionChanged(
                        nameof(DbContextOptionsBuilder.EnableSensitiveDataLogging),
                        nameof(DbContextOptionsBuilder.UseInternalServiceProvider)),
                    Assert.Throws<InvalidOperationException>(() => context.Model).Message);
            }
        }

        [Fact]
        public void Throws_changing_sensitive_data_logging_with_AddDbContext_when_UseInternalServiceProvider()
        {
            var serviceProvider = new ServiceCollection()
                .AddEntityFrameworkInMemoryDatabase()
                .BuildServiceProvider();

            using (var serviceScope = new ServiceCollection()
                .AddDbContext<ConstructorTestContextWithOC3A>(
                    (p, b) => b.EnableSensitiveDataLogging()
                        .UseInMemoryDatabase(Guid.NewGuid().ToString())
                        .UseInternalServiceProvider(serviceProvider))
                .BuildServiceProvider()
                .GetRequiredService<IServiceScopeFactory>()
                .CreateScope())
            {
                var context = serviceScope.ServiceProvider.GetService<ConstructorTestContextWithOC3A>();

                _ = context.Model;
>>>>>>> 6d9007d1
            }

            public InternalEntityEntry StartTrackingFromQuery(
                IEntityType baseEntityType,
                object entity,
                ValueBuffer valueBuffer,
                ISet<IForeignKey> handledForeignKeys)
            {
                throw new NotImplementedException();
            }

            public void BeginTrackingQuery()
            {
                throw new NotImplementedException();
            }

            public InternalEntityEntry TryGetEntry(IKey key, object[] keyValues)
            {
                throw new NotImplementedException();
            }

            public InternalEntityEntry TryGetEntry(IKey key, ValueBuffer valueBuffer, bool throwOnNullKey)
            {
                throw new NotImplementedException();
            }

            public InternalEntityEntry TryGetEntry(object entity)
            {
                throw new NotImplementedException();
            }

            public InternalEntityEntry TryGetEntry(object entity, IEntityType type)
            {
                throw new NotImplementedException();
            }

            public IEnumerable<InternalEntityEntry> Entries => Entries ?? Enumerable.Empty<InternalEntityEntry>();

            public int ChangedCount { get; set; }

            public IInternalEntityEntryNotifier Notify
            {
                get { throw new NotImplementedException(); }
            }

            public IValueGenerationManager ValueGeneration
            {
                get { throw new NotImplementedException(); }
            }

            public InternalEntityEntry StartTracking(InternalEntityEntry entry)
            {
                throw new NotImplementedException();
            }

            public void StopTracking(InternalEntityEntry entry)
            {
                throw new NotImplementedException();
            }

            public void RecordReferencedUntrackedEntity(object referencedEntity, INavigation navigation, InternalEntityEntry referencedFromEntry)
            {
                throw new NotImplementedException();
            }

            public IEnumerable<Tuple<INavigation, InternalEntityEntry>> GetRecordedReferers(object referencedEntity, bool clear)
            {
                throw new NotImplementedException();
            }

            public InternalEntityEntry GetPrincipal(InternalEntityEntry entityEntry, IForeignKey foreignKey)
            {
                throw new NotImplementedException();
            }

            public InternalEntityEntry GetPrincipalUsingPreStoreGeneratedValues(InternalEntityEntry entityEntry, IForeignKey foreignKey)
            {
                throw new NotImplementedException();
            }

            public InternalEntityEntry GetPrincipalUsingRelationshipSnapshot(InternalEntityEntry entityEntry, IForeignKey foreignKey)
            {
                throw new NotImplementedException();
            }

            public DbContext Context
            {
                get { throw new NotImplementedException(); }
            }
        }

        private class FakeChangeDetector : IChangeDetector
        {
            public bool DetectChangesCalled { get; set; }

            public void DetectChanges(IStateManager stateManager)
            {
                DetectChangesCalled = true;
            }

            public void DetectChanges(InternalEntityEntry entry)
            {
            }

            public void PropertyChanged(InternalEntityEntry entry, IPropertyBase property, bool setModifed)
            {
            }

            public void PropertyChanging(InternalEntityEntry entry, IPropertyBase property)
            {
            }

            public virtual void Suspend()
            {
            }

            public virtual void Resume()
            {
            }
        }

        [Theory]
        [InlineData(false)]
        [InlineData(true)]
        public async Task Can_change_navigation_while_attaching_entities(bool async)
        {
            using (var context = new ActiveAddContext())
            {
                context.Database.EnsureDeleted();

                context.AddRange(new User { Id = 3 }, new User { Id = 4 });
                context.SaveChanges();
            }

            using (var context = new ActiveAddContext())
            {
                var questions = new List<Question>
                {
                    new Question
                    {
                        Author = context.Users.First(),
                        Answers = new List<Answer>
                        {
                            new Answer
                            {
                                Author = context.Users.Last()
                            }
                        }
                    }
                };

                if (async)
                {
                    await context.AddRangeAsync(questions);
                }
                else
                {
                    context.AddRange(questions);
                }
            }
        }

        public class Question
        {
            public int Id { get; set; }
            public int AuthorId { get; set; }
            public virtual User Author { get; set; }
            public virtual ICollection<Answer> Answers { get; set; }
        }

        public class Answer
        {
            public int Id { get; set; }
            public int QuestionId { get; set; }
            public int AuthorId { get; set; }
            public virtual Question Question { get; set; }
            public virtual User Author { get; set; }
        }

        public class User
        {
            public int Id { get; set; }
            public virtual ICollection<Answer> Answers { get; set; } = new List<Answer>();
            public virtual ICollection<Question> Questions { get; set; } = new List<Question>();
        }

        public class ActiveAddContext : DbContext
        {
            public DbSet<User> Users { get; set; }
            public DbSet<Answer> Answers { get; set; }
            public DbSet<Question> Questions { get; set; }

            protected internal override void OnConfiguring(DbContextOptionsBuilder optionsBuilder)
                => optionsBuilder.UseInMemoryDatabase(databaseName: "issue7119");

            protected internal override void OnModelCreating(ModelBuilder modelBuilder)
            {
                modelBuilder.Entity<Question>(b => { b.HasOne(x => x.Author).WithMany(x => x.Questions).HasForeignKey(x => x.AuthorId); });

                modelBuilder.Entity<Answer>(
                    b =>
                        {
                            b.HasOne(x => x.Author).WithMany(x => x.Answers).HasForeignKey(x => x.AuthorId);
                            b.HasOne(x => x.Question).WithMany(x => x.Answers).HasForeignKey(x => x.AuthorId);
                        });
            }
        }

        [Fact]
        public void Context_can_build_model_using_DbSet_properties()
        {
            using (var context = new EarlyLearningCenter(InMemoryTestHelpers.Instance.CreateServiceProvider()))
            {
                Assert.Equal(
                    new[] { typeof(Category).FullName, typeof(Product).FullName, typeof(TheGu).FullName },
                    context.Model.GetEntityTypes().Select(e => e.Name).ToArray());

                var categoryType = context.Model.FindEntityType(typeof(Category));
                Assert.Equal("Id", categoryType.FindPrimaryKey().Properties.Single().Name);
                Assert.Equal(
                    new[] { "Id", "Name" },
                    categoryType.GetProperties().Select(p => p.Name).ToArray());

                var productType = context.Model.FindEntityType(typeof(Product));
                Assert.Equal("Id", productType.FindPrimaryKey().Properties.Single().Name);
                Assert.Equal(
                    new[] { "Id", "CategoryId", "Name", "Price" },
                    productType.GetProperties().Select(p => p.Name).ToArray());

                var guType = context.Model.FindEntityType(typeof(TheGu));
                Assert.Equal("Id", guType.FindPrimaryKey().Properties.Single().Name);
                Assert.Equal(
                    new[] { "Id", "ShirtColor" },
                    guType.GetProperties().Select(p => p.Name).ToArray());
            }
        }

        [Fact]
        public void Context_will_use_explicit_model_if_set_in_config()
        {
            var model = new Model();
            model.AddEntityType(typeof(TheGu));

            using (var context = new EarlyLearningCenter(
                InMemoryTestHelpers.Instance.CreateServiceProvider(),
                new DbContextOptionsBuilder().UseModel(model).Options))
            {
                Assert.Equal(
                    new[] { typeof(TheGu).FullName },
                    context.Model.GetEntityTypes().Select(e => e.Name).ToArray());
            }
        }

        [Fact]
        public void Context_initializes_all_DbSet_properties_with_setters()
        {
            using (var context = new ContextWithSets())
            {
                Assert.NotNull(context.Products);
                Assert.NotNull(context.Categories);
                Assert.NotNull(context.GetGus());
                Assert.Null(context.NoSetter);
            }
        }

        private class ContextWithSets : DbContext
        {
            public DbSet<Product> Products { get; set; }
            public DbSet<Category> Categories { get; private set; }
            private DbSet<TheGu> Gus { get; set; }

            public DbSet<Random> NoSetter { get; } = null;

            public DbSet<TheGu> GetGus()
            {
                return Gus;
            }
        }

        [Fact]
        public void Model_cannot_be_used_in_OnModelCreating()
        {
            var serviceProvider = new ServiceCollection()
                .AddEntityFrameworkInMemoryDatabase()
                .BuildServiceProvider();

            using (var context = new UseModelInOnModelCreatingContext(serviceProvider))
            {
                Assert.Equal(
                    CoreStrings.RecursiveOnModelCreating,
                    Assert.Throws<InvalidOperationException>(() => context.Model).Message);
            }
        }

        private class UseModelInOnModelCreatingContext : DbContext
        {
            private readonly IServiceProvider _serviceProvider;

            public UseModelInOnModelCreatingContext(IServiceProvider serviceProvider)
            {
                _serviceProvider = serviceProvider;
            }

            public DbSet<Product> Products { get; set; }

            protected internal override void OnModelCreating(ModelBuilder modelBuilder)
            {
                _ = Model;
            }

            protected internal override void OnConfiguring(DbContextOptionsBuilder optionsBuilder)
                => optionsBuilder
                    .UseInMemoryDatabase(Guid.NewGuid().ToString())
                    .UseInternalServiceProvider(_serviceProvider);
        }

        [Fact]
        public void Context_cannot_be_used_in_OnModelCreating()
        {
            var serviceProvider = new ServiceCollection()
                .AddEntityFrameworkInMemoryDatabase()
                .BuildServiceProvider();

            using (var context = new UseInOnModelCreatingContext(serviceProvider))
            {
                Assert.Equal(
                    CoreStrings.RecursiveOnModelCreating,
                    Assert.Throws<InvalidOperationException>(() => context.Products.ToList()).Message);
            }
        }

        private class UseInOnModelCreatingContext : DbContext
        {
            private readonly IServiceProvider _serviceProvider;

            public UseInOnModelCreatingContext(IServiceProvider serviceProvider)
            {
                _serviceProvider = serviceProvider;
            }

            public DbSet<Product> Products { get; set; }

            protected internal override void OnModelCreating(ModelBuilder modelBuilder)
                => Products.ToList();

            protected internal override void OnConfiguring(DbContextOptionsBuilder optionsBuilder)
                => optionsBuilder
                    .UseInMemoryDatabase(Guid.NewGuid().ToString())
                    .UseInternalServiceProvider(_serviceProvider);
        }

        [Fact]
        public void Context_cannot_be_used_in_OnConfiguring()
        {
            var serviceProvider = new ServiceCollection()
                .AddEntityFrameworkInMemoryDatabase()
                .BuildServiceProvider();

            using (var context = new UseInOnConfiguringContext(serviceProvider))
            {
                Assert.Equal(
                    CoreStrings.RecursiveOnConfiguring,
                    Assert.Throws<InvalidOperationException>(() => context.Products.ToList()).Message);
            }
        }

        private class UseInOnConfiguringContext : DbContext
        {
            private readonly IServiceProvider _serviceProvider;

            public UseInOnConfiguringContext(IServiceProvider serviceProvider)
            {
                _serviceProvider = serviceProvider;
            }

            public DbSet<Product> Products { get; set; }

            protected internal override void OnConfiguring(DbContextOptionsBuilder optionsBuilder)
            {
                optionsBuilder.UseInternalServiceProvider(_serviceProvider);

                Products.ToList();

                base.OnConfiguring(optionsBuilder);
            }
        }

        [Theory]
        [InlineData(false)]
        [InlineData(true)]
        public async Task SaveChanges_calls_DetectChanges_by_default(bool async)
        {
            var provider = InMemoryTestHelpers.Instance.CreateServiceProvider();

            using (var context = new ButTheHedgehogContext(provider))
            {
                Assert.True(context.ChangeTracker.AutoDetectChangesEnabled);

                var product = context.Add(new Product { Id = 1, Name = "Little Hedgehogs" }).Entity;

                if (async)
                {
                    await context.SaveChangesAsync();
                }
                else
                {
                    context.SaveChanges();
                }

                product.Name = "Cracked Cookies";

                if (async)
                {
                    await context.SaveChangesAsync();
                }
                else
                {
                    context.SaveChanges();
                }
            }

            using (var context = new ButTheHedgehogContext(provider))
            {
                Assert.Equal("Cracked Cookies", context.Products.Single().Name);
            }
        }

        [Theory]
        [InlineData(false)]
        [InlineData(true)]
        public async Task Auto_DetectChanges_for_SaveChanges_can_be_switched_off(bool async)
        {
            var provider = InMemoryTestHelpers.Instance.CreateServiceProvider();

            using (var context = new ButTheHedgehogContext(provider))
            {
                context.ChangeTracker.AutoDetectChangesEnabled = false;
                Assert.False(context.ChangeTracker.AutoDetectChangesEnabled);

                var product = context.Add(new Product { Id = 1, Name = "Little Hedgehogs" }).Entity;

                if (async)
                {
                    await context.SaveChangesAsync();
                }
                else
                {
                    context.SaveChanges();
                }

                product.Name = "Cracked Cookies";

                if (async)
                {
                    await context.SaveChangesAsync();
                }
                else
                {
                    context.SaveChanges();
                }
            }

            using (var context = new ButTheHedgehogContext(provider))
            {
                Assert.Equal("Little Hedgehogs", context.Products.Single().Name);
            }
        }

        private class ButTheHedgehogContext : DbContext
        {
            private readonly IServiceProvider _serviceProvider;

            public ButTheHedgehogContext(IServiceProvider serviceProvider)
            {
                _serviceProvider = serviceProvider;
            }

            public DbSet<Product> Products { get; set; }

            protected internal override void OnConfiguring(DbContextOptionsBuilder optionsBuilder)
                => optionsBuilder
                    .UseInMemoryDatabase(nameof(ButTheHedgehogContext))
                    .UseInternalServiceProvider(_serviceProvider);
        }

        [Theory]
        [InlineData(false)]
        [InlineData(true)]
        public void Entry_calls_DetectChanges_by_default(bool useGenericOverload)
        {
            using (var context = new ButTheHedgehogContext(InMemoryTestHelpers.Instance.CreateServiceProvider()))
            {
                var entry = context.Attach(new Product { Id = 1, Name = "Little Hedgehogs" });

                entry.Entity.Name = "Cracked Cookies";

                Assert.Equal(EntityState.Unchanged, entry.State);

                if (useGenericOverload)
                {
                    context.Entry(entry.Entity);
                }
                else
                {
                    context.Entry((object)entry.Entity);
                }

                Assert.Equal(EntityState.Modified, entry.State);
            }
        }

        [Theory]
        [InlineData(false)]
        [InlineData(true)]
        public void Auto_DetectChanges_for_Entry_can_be_switched_off(bool useGenericOverload)
        {
            using (var context = new ButTheHedgehogContext(InMemoryTestHelpers.Instance.CreateServiceProvider()))
            {
                context.ChangeTracker.AutoDetectChangesEnabled = false;

                var entry = context.Attach(new Product { Id = 1, Name = "Little Hedgehogs" });

                entry.Entity.Name = "Cracked Cookies";

                Assert.Equal(EntityState.Unchanged, entry.State);

                if (useGenericOverload)
                {
                    context.Entry(entry.Entity);
                }
                else
                {
                    context.Entry((object)entry.Entity);
                }

                Assert.Equal(EntityState.Unchanged, entry.State);
            }
        }

        [Fact]
        public async Task Add_Attach_Remove_Update_do_not_call_DetectChanges()
        {
            var provider = InMemoryTestHelpers.Instance.CreateServiceProvider(new ServiceCollection().AddScoped<IChangeDetector, ChangeDetectorProxy>());
            using (var context = new ButTheHedgehogContext(provider))
            {
                var changeDetector = (ChangeDetectorProxy)context.GetService<IChangeDetector>();

                var id = 1;

                changeDetector.DetectChangesCalled = false;

                context.Add(new Product { Id = id++, Name = "Little Hedgehogs" });
                context.Add((object)new Product { Id = id++, Name = "Little Hedgehogs" });
                context.AddRange(new Product { Id = id++, Name = "Little Hedgehogs" });
                context.AddRange(new Product { Id = id++, Name = "Little Hedgehogs" });
                context.AddRange(new List<Product> { new Product { Id = id++, Name = "Little Hedgehogs" } });
                context.AddRange(new List<object> { new Product { Id = id++, Name = "Little Hedgehogs" } });
                await context.AddAsync(new Product { Id = id++, Name = "Little Hedgehogs" });
                await context.AddAsync((object)new Product { Id = id++, Name = "Little Hedgehogs" });
                await context.AddRangeAsync(new Product { Id = id++, Name = "Little Hedgehogs" });
                await context.AddRangeAsync(new Product { Id = id++, Name = "Little Hedgehogs" });
                await context.AddRangeAsync(new List<Product> { new Product { Id = id++, Name = "Little Hedgehogs" } });
                await context.AddRangeAsync(new List<object> { new Product { Id = id++, Name = "Little Hedgehogs" } });
                context.Attach(new Product { Id = id++, Name = "Little Hedgehogs" });
                context.Attach((object)new Product { Id = id++, Name = "Little Hedgehogs" });
                context.AttachRange(new Product { Id = id++, Name = "Little Hedgehogs" });
                context.AttachRange(new Product { Id = id++, Name = "Little Hedgehogs" });
                context.AttachRange(new List<Product> { new Product { Id = id++, Name = "Little Hedgehogs" } });
                context.AttachRange(new List<object> { new Product { Id = id++, Name = "Little Hedgehogs" } });
                context.Update(new Product { Id = id++, Name = "Little Hedgehogs" });
                context.Update((object)new Product { Id = id++, Name = "Little Hedgehogs" });
                context.UpdateRange(new Product { Id = id++, Name = "Little Hedgehogs" });
                context.UpdateRange(new Product { Id = id++, Name = "Little Hedgehogs" });
                context.UpdateRange(new List<Product> { new Product { Id = id++, Name = "Little Hedgehogs" } });
                context.UpdateRange(new List<object> { new Product { Id = id++, Name = "Little Hedgehogs" } });
                context.Remove(new Product { Id = id++, Name = "Little Hedgehogs" });
                context.Remove((object)new Product { Id = id++, Name = "Little Hedgehogs" });
                context.RemoveRange(new Product { Id = id++, Name = "Little Hedgehogs" });
                context.RemoveRange(new Product { Id = id++, Name = "Little Hedgehogs" });
                context.RemoveRange(new List<Product> { new Product { Id = id++, Name = "Little Hedgehogs" } });
                context.RemoveRange(new List<object> { new Product { Id = id++, Name = "Little Hedgehogs" } });

                Assert.False(changeDetector.DetectChangesCalled);

                context.ChangeTracker.DetectChanges();

                Assert.True(changeDetector.DetectChangesCalled);
            }
        }

        private class ChangeDetectorProxy : ChangeDetector
        {
            public bool DetectChangesCalled { get; set; }

            public override void DetectChanges(InternalEntityEntry entry)
            {
                DetectChangesCalled = true;

                base.DetectChanges(entry);
            }

            public override void DetectChanges(IStateManager stateManager)
            {
                DetectChangesCalled = true;

                base.DetectChanges(stateManager);
            }
        }

        [Fact]
        public async void It_throws_object_disposed_exception()
        {
            var context = new DbContext(new DbContextOptions<DbContext>());
            context.Dispose();

            // methods (tests all paths)
            Assert.Throws<ObjectDisposedException>(() => context.Add(new object()));
            Assert.Throws<ObjectDisposedException>(() => context.Find(typeof(Random), 77));
            Assert.Throws<ObjectDisposedException>(() => context.Attach(new object()));
            Assert.Throws<ObjectDisposedException>(() => context.Update(new object()));
            Assert.Throws<ObjectDisposedException>(() => context.Remove(new object()));
            Assert.Throws<ObjectDisposedException>(() => context.SaveChanges());
            await Assert.ThrowsAsync<ObjectDisposedException>(() => context.SaveChangesAsync());
            await Assert.ThrowsAsync<ObjectDisposedException>(() => context.AddAsync(new object()));
            await Assert.ThrowsAsync<ObjectDisposedException>(() => context.FindAsync(typeof(Random), 77));

            var methodCount = typeof(DbContext).GetMethods(BindingFlags.Public | BindingFlags.Instance | BindingFlags.DeclaredOnly).Count();
            var expectedMethodCount = 37;
            Assert.True(
                methodCount == expectedMethodCount,
                userMessage: $"Expected {expectedMethodCount} methods on DbContext but found {methodCount}. " +
                             "Update test to ensure all methods throw ObjectDisposedException after dispose.");

            // getters
            Assert.Throws<ObjectDisposedException>(() => context.ChangeTracker);
            Assert.Throws<ObjectDisposedException>(() => context.Model);

            var expectedProperties = new List<string> { "ChangeTracker", "Database", "Model" };

            Assert.True(
                expectedProperties.SequenceEqual(
                    typeof(DbContext)
                        .GetProperties()
                        .Select(p => p.Name)
                        .OrderBy(s => s)
                        .ToList()),
                userMessage: "Unexpected properties on DbContext. " +
                             "Update test to ensure all getters throw ObjectDisposedException after dispose.");

            Assert.Throws<ObjectDisposedException>(() => ((IInfrastructure<IServiceProvider>)context).Instance);
        }

        [Fact]
        public void It_throws_with_derived_name()
        {
            var context = new EarlyLearningCenter();

            context.Dispose();

            var ex = Assert.Throws<ObjectDisposedException>(() => context.Model);
        }

        [Fact]
        public void It_disposes_scope()
        {
            var fakeServiceProvider = new FakeServiceProvider();
            var context = new DbContext(
                new DbContextOptionsBuilder().UseInternalServiceProvider(fakeServiceProvider).UseInMemoryDatabase(Guid.NewGuid().ToString()).Options);

            var scopeService = Assert.IsType<FakeServiceProvider.FakeServiceScope>(context.GetService<IServiceScopeFactory>().CreateScope());

            Assert.False(scopeService.Disposed);

            context.Dispose();

            Assert.True(scopeService.Disposed);

            Assert.Throws<ObjectDisposedException>(() => ((IInfrastructure<IServiceProvider>)context).Instance);
        }

        public class FakeServiceProvider : IServiceProvider, IDisposable
        {
            private readonly IServiceProvider _realProvider;

            public FakeServiceProvider()
            {
                _realProvider = new ServiceCollection().AddEntityFrameworkInMemoryDatabase().BuildServiceProvider();
            }

            public bool Disposed { get; set; }

            public void Dispose() => Disposed = true;

            public object GetService(Type serviceType)
            {
                if (serviceType == typeof(IServiceProvider))
                {
                    return this;
                }

                if (serviceType == typeof(IServiceScopeFactory))
                {
                    return new FakeServiceScopeFactory();
                }

                return _realProvider.GetService(serviceType);
            }

            public class FakeServiceScopeFactory : IServiceScopeFactory
            {
                public static FakeServiceScope Scope { get; } = new FakeServiceScope();

                public IServiceScope CreateScope() => Scope;
            }

            public class FakeServiceScope : IServiceScope
            {
                public bool Disposed { get; set; }

                public IServiceProvider ServiceProvider { get; set; } = new FakeServiceProvider();

                public void Dispose() => Disposed = true;
            }
        }

        [Fact]
        public void Adding_entities_with_shadow_keys_should_not_throw()
        {
            using (var context = new NullShadowKeyContext())
            {
                var assembly = new TestAssembly { Name = "Assembly1" };
                var testClass = new TestClass { Assembly = assembly, Name = "Class1" };
                var test = context.Tests.Add(new Test { Class = testClass, Name = "Test1" }).Entity;

                context.SaveChanges();

                ValidateGraph(context, assembly, testClass, test);
            }

            using (var context = new NullShadowKeyContext())
            {
                var test = context.Tests.Single();
                var assembly = context.Assemblies.Single();
                var testClass = context.Classes.Single();

                ValidateGraph(context, assembly, testClass, test);
            }
        }

        private static void ValidateGraph(NullShadowKeyContext context, TestAssembly assembly, TestClass testClass, Test test)
        {
            Assert.Equal(EntityState.Unchanged, context.Entry(assembly).State);
            Assert.Equal("Assembly1", assembly.Name);
            Assert.Same(testClass, test.Class);

            Assert.Equal(EntityState.Unchanged, context.Entry(testClass).State);
            Assert.Equal("Class1", testClass.Name);
            Assert.Equal("Assembly1", context.Entry(testClass).Property("AssemblyName").CurrentValue);
            Assert.Same(test, testClass.Tests.Single());
            Assert.Same(assembly, testClass.Assembly);

            Assert.Equal(EntityState.Unchanged, context.Entry(test).State);
            Assert.Equal("Test1", test.Name);
            Assert.Equal("Assembly1", context.Entry(test).Property("AssemblyName").CurrentValue);
            Assert.Equal("Class1", context.Entry(test).Property("ClassName").CurrentValue);
            Assert.Same(testClass, assembly.Classes.Single());
        }

        private class TestAssembly
        {
            [Key]
            public string Name { get; set; }

            public ICollection<TestClass> Classes { get; } = new List<TestClass>();
        }

        private class TestClass
        {
            public TestAssembly Assembly { get; set; }
            public string Name { get; set; }
            public ICollection<Test> Tests { get; } = new List<Test>();
        }

        private class Test
        {
            public TestClass Class { get; set; }
            public string Name { get; set; }
        }

        private class NullShadowKeyContext : DbContext
        {
            public DbSet<TestAssembly> Assemblies { get; set; }
            public DbSet<TestClass> Classes { get; set; }
            public DbSet<Test> Tests { get; set; }

            protected internal override void OnConfiguring(DbContextOptionsBuilder options)
                => options.UseInMemoryDatabase(nameof(NullShadowKeyContext));

            protected internal override void OnModelCreating(ModelBuilder modelBuilder)
            {
                modelBuilder.Entity<TestClass>(
                    x =>
                        {
                            x.Property<string>("AssemblyName");
                            x.HasKey("AssemblyName", nameof(TestClass.Name));
                            x.HasOne(c => c.Assembly).WithMany(a => a.Classes)
                                .HasForeignKey("AssemblyName");
                        });

                modelBuilder.Entity<Test>(
                    x =>
                        {
                            x.Property<string>("AssemblyName");
                            x.HasKey("AssemblyName", "ClassName", nameof(Test.Name));
                            x.HasOne(t => t.Class).WithMany(c => c.Tests)
                                .HasForeignKey("AssemblyName", "ClassName");
                        });
            }
        }
    }
}<|MERGE_RESOLUTION|>--- conflicted
+++ resolved
@@ -6,26 +6,17 @@
 using System.ComponentModel.DataAnnotations;
 using System.Linq;
 using System.Reflection;
-using System.Threading;
 using System.Threading.Tasks;
 using Microsoft.EntityFrameworkCore.ChangeTracking.Internal;
 using Microsoft.EntityFrameworkCore.Infrastructure;
 using Microsoft.EntityFrameworkCore.Internal;
 using Microsoft.EntityFrameworkCore.Metadata;
 using Microsoft.EntityFrameworkCore.Metadata.Internal;
-using Microsoft.EntityFrameworkCore.Storage;
-<<<<<<< HEAD
 using Microsoft.EntityFrameworkCore.TestUtilities;
-=======
-using Microsoft.EntityFrameworkCore.Storage.Internal;
-using Microsoft.EntityFrameworkCore.TestUtilities;
-using Microsoft.EntityFrameworkCore.ValueGeneration;
-using Microsoft.EntityFrameworkCore.ValueGeneration.Internal;
-using Microsoft.Extensions.Caching.Memory;
->>>>>>> 6d9007d1
 using Microsoft.Extensions.DependencyInjection;
 using Xunit;
 
+// ReSharper disable InconsistentNaming
 namespace Microsoft.EntityFrameworkCore
 {
     public partial class DbContextTest
@@ -88,4405 +79,6 @@
                     "entity",
                     // ReSharper disable once AssignNullToNotNullAttribute
                     Assert.Throws<ArgumentNullException>(() => context.Entry<Random>(null)).ParamName);
-            }
-        }
-
-<<<<<<< HEAD
-        private class FakeStateManager : IStateManager
-        {
-            public IEnumerable<InternalEntityEntry> InternalEntries { get; set; }
-            public bool SaveChangesCalled { get; set; }
-            public bool SaveChangesAsyncCalled { get; set; }
-
-            public TrackingQueryMode GetTrackingQueryMode(IEntityType entityType) => TrackingQueryMode.Multiple;
-
-            public void EndSingleQueryMode()
-            {
-            }
-
-            public void ResetState()
-            {
-            }
-
-            public void Unsubscribe()
-            {
-            }
-
-            public void UpdateIdentityMap(InternalEntityEntry entry, IKey principalKey)
-            {
-                throw new NotImplementedException();
-            }
-
-            public void UpdateDependentMap(InternalEntityEntry entry, IForeignKey foreignKey)
-            {
-                throw new NotImplementedException();
-            }
-
-            public IEnumerable<InternalEntityEntry> GetDependents(InternalEntityEntry principalEntry, IForeignKey foreignKey)
-            {
-                throw new NotImplementedException();
-            }
-
-            public IEnumerable<InternalEntityEntry> GetDependentsUsingRelationshipSnapshot(InternalEntityEntry principalEntry, IForeignKey foreignKey)
-            {
-                throw new NotImplementedException();
-            }
-
-            public IEnumerable<InternalEntityEntry> GetDependentsFromNavigation(InternalEntityEntry principalEntry, IForeignKey foreignKey)
-            {
-                throw new NotImplementedException();
-            }
-
-            public int SaveChanges(bool acceptAllChangesOnSuccess)
-            {
-                SaveChangesCalled = true;
-                return 1;
-            }
-
-            public Task<int> SaveChangesAsync(bool acceptAllChangesOnSuccess, CancellationToken cancellationToken = new CancellationToken())
-            {
-                SaveChangesAsyncCalled = true;
-                return Task.FromResult(1);
-            }
-
-            public virtual void AcceptAllChanges()
-            {
-                throw new NotImplementedException();
-            }
-
-            public InternalEntityEntry GetOrCreateEntry(object entity)
-=======
-        private class FakeChangeDetector : IChangeDetector
-        {
-            public bool DetectChangesCalled { get; set; }
-
-            public void DetectChanges(IStateManager stateManager)
-            {
-                DetectChangesCalled = true;
-            }
-
-            public void DetectChanges(InternalEntityEntry entry)
-            {
-            }
-
-            public void PropertyChanged(InternalEntityEntry entry, IPropertyBase property, bool setModifed)
-            {
-            }
-
-            public void PropertyChanging(InternalEntityEntry entry, IPropertyBase property)
-            {
-            }
-
-            public virtual void Suspend()
-            {
-            }
-
-            public virtual void Resume()
-            {
-            }
-        }
-
-        [Theory]
-        [InlineData(false)]
-        [InlineData(true)]
-        public async Task Can_change_navigation_while_attaching_entities(bool async)
-        {
-            using (var context = new ActiveAddContext())
-            {
-                context.Database.EnsureDeleted();
-
-                context.AddRange(new User { Id = 3 }, new User { Id = 4 });
-                context.SaveChanges();
-            }
-
-            using (var context = new ActiveAddContext())
-            {
-                var questions = new List<Question>
-                {
-                    new Question
-                    {
-                        Author = context.Users.First(),
-                        Answers = new List<Answer>
-                        {
-                            new Answer
-                            {
-                                Author = context.Users.Last(),
-                            }
-                        }
-                    },
-                };
-
-                if (async)
-                {
-                    await context.AddRangeAsync(questions);
-                }
-                else
-                {
-                    context.AddRange(questions);
-                }
-            }
-        }
-
-        public class Question
-        {
-            public int Id { get; set; }
-            public int AuthorId { get; set; }
-            public virtual User Author { get; set; }
-            public virtual ICollection<Answer> Answers { get; set; }
-        }
-
-        public class Answer
-        {
-            public int Id { get; set; }
-            public int QuestionId { get; set; }
-            public int AuthorId { get; set; }
-            public virtual Question Question { get; set; }
-            public virtual User Author { get; set; }
-        }
-
-        public class User
-        {
-            public int Id { get; set; }
-            public virtual ICollection<Answer> Answers { get; set; } = new List<Answer>();
-            public virtual ICollection<Question> Questions { get; set; } = new List<Question>();
-        }
-
-        public class ActiveAddContext : DbContext
-        {
-            public DbSet<User> Users { get; set; }
-            public DbSet<Answer> Answers { get; set; }
-            public DbSet<Question> Questions { get; set; }
-
-            protected internal override void OnConfiguring(DbContextOptionsBuilder optionsBuilder)
-                => optionsBuilder.UseInMemoryDatabase(databaseName: "issue7119");
-
-            protected internal override void OnModelCreating(ModelBuilder modelBuilder)
-            {
-                modelBuilder.Entity<Question>(b =>
-                {
-                    b.HasOne(x => x.Author).WithMany(x => x.Questions).HasForeignKey(x => x.AuthorId);
-                });
-
-                modelBuilder.Entity<Answer>(b =>
-                {
-                    b.HasOne(x => x.Author).WithMany(x => x.Answers).HasForeignKey(x => x.AuthorId);
-                    b.HasOne(x => x.Question).WithMany(x => x.Answers).HasForeignKey(x => x.AuthorId);
-                });
-            }
-        }
-
-        [Fact]
-        public async Task Can_add_existing_entities_to_context_to_be_deleted()
-        {
-            await TrackEntitiesTest((c, e) => c.Remove(e), (c, e) => c.Remove(e), EntityState.Deleted);
-        }
-
-        [Fact]
-        public async Task Can_add_new_entities_to_context_with_graph_method()
-        {
-            await TrackEntitiesTest((c, e) => c.Add(e), (c, e) => c.Add(e), EntityState.Added);
-        }
-
-        [Fact]
-        public async Task Can_add_new_entities_to_context_with_graph_method_async()
-        {
-            await TrackEntitiesTest((c, e) => c.AddAsync(e), (c, e) => c.AddAsync(e), EntityState.Added);
-        }
-
-        [Fact]
-        public async Task Can_add_existing_entities_to_context_to_be_attached_with_graph_method()
-        {
-            await TrackEntitiesTest((c, e) => c.Attach(e), (c, e) => c.Attach(e), EntityState.Unchanged);
-        }
-
-        [Fact]
-        public async Task Can_add_existing_entities_to_context_to_be_updated_with_graph_method()
-        {
-            await TrackEntitiesTest((c, e) => c.Update(e), (c, e) => c.Update(e), EntityState.Modified);
-        }
-
-        private static Task TrackEntitiesTest(
-            Func<DbContext, Category, EntityEntry<Category>> categoryAdder,
-            Func<DbContext, Product, EntityEntry<Product>> productAdder, EntityState expectedState)
-            => TrackEntitiesTest(
-                (c, e) => Task.FromResult(categoryAdder(c, e)),
-                (c, e) => Task.FromResult(productAdder(c, e)),
-                expectedState);
-
-        private static async Task TrackEntitiesTest(
-            Func<DbContext, Category, Task<EntityEntry<Category>>> categoryAdder,
-            Func<DbContext, Product, Task<EntityEntry<Product>>> productAdder, EntityState expectedState)
-        {
-            using (var context = new EarlyLearningCenter(InMemoryTestHelpers.Instance.CreateServiceProvider()))
-            {
-                var relatedDependent = new Product { Id = 1, Name = "Marmite", Price = 7.99m };
-                var principal = new Category { Id = 1, Name = "Beverages", Products = new List<Product> { relatedDependent } };
-
-                var relatedPrincipal = new Category { Id = 2, Name = "Foods" };
-                var dependent = new Product { Id = 2, Name = "Bovril", Price = 4.99m, Category = relatedPrincipal };
-
-                var principalEntry = await categoryAdder(context, principal);
-                var dependentEntry = await productAdder(context, dependent);
-
-                var relatedPrincipalEntry = context.Entry(relatedPrincipal);
-                var relatedDependentEntry = context.Entry(relatedDependent);
-
-                Assert.Same(principal, principalEntry.Entity);
-                Assert.Same(relatedPrincipal, relatedPrincipalEntry.Entity);
-                Assert.Same(relatedDependent, relatedDependentEntry.Entity);
-                Assert.Same(dependent, dependentEntry.Entity);
-
-                var expectedRelatedState = expectedState == EntityState.Deleted ? EntityState.Unchanged : expectedState;
-
-                Assert.Same(principal, principalEntry.Entity);
-                Assert.Equal(expectedState, principalEntry.State);
-                Assert.Same(relatedPrincipal, relatedPrincipalEntry.Entity);
-                Assert.Equal(expectedRelatedState, relatedPrincipalEntry.State);
-
-                Assert.Same(relatedDependent, relatedDependentEntry.Entity);
-                Assert.Equal(expectedRelatedState, relatedDependentEntry.State);
-                Assert.Same(dependent, dependentEntry.Entity);
-                Assert.Equal(expectedState, dependentEntry.State);
-
-                Assert.Same(principalEntry.GetInfrastructure(), context.Entry(principal).GetInfrastructure());
-                Assert.Same(relatedPrincipalEntry.GetInfrastructure(), context.Entry(relatedPrincipal).GetInfrastructure());
-                Assert.Same(relatedDependentEntry.GetInfrastructure(), context.Entry(relatedDependent).GetInfrastructure());
-                Assert.Same(dependentEntry.GetInfrastructure(), context.Entry(dependent).GetInfrastructure());
-            }
-        }
-
-        [Fact]
-        public async Task Can_add_multiple_new_entities_to_context()
-        {
-            await TrackMultipleEntitiesTest((c, e) => c.AddRange(e[0], e[1]), EntityState.Added);
-        }
-
-        [Fact]
-        public async Task Can_add_multiple_new_entities_to_context_async()
-        {
-            await TrackMultipleEntitiesTest((c, e) => c.AddRangeAsync(e[0], e[1]), EntityState.Added);
-        }
-
-        [Fact]
-        public async Task Can_add_multiple_existing_entities_to_context_to_be_attached()
-        {
-            await TrackMultipleEntitiesTest((c, e) => c.AttachRange(e[0], e[1]), EntityState.Unchanged);
-        }
-
-        [Fact]
-        public async Task Can_add_multiple_existing_entities_to_context_to_be_updated()
-        {
-            await TrackMultipleEntitiesTest((c, e) => c.UpdateRange(e[0], e[1]), EntityState.Modified);
-        }
-
-        [Fact]
-        public async Task Can_add_multiple_existing_entities_to_context_to_be_deleted()
-        {
-            await TrackMultipleEntitiesTest((c, e) => c.RemoveRange(e[0], e[1]), EntityState.Deleted);
-        }
-
-        private static Task TrackMultipleEntitiesTest(
-            Action<DbContext, object[]> adder,
-            EntityState expectedState)
-            => TrackMultipleEntitiesTest(
-                (c, e) =>
-                    {
-                        adder(c, e);
-                        return Task.FromResult(0);
-                    },
-                expectedState);
-
-        private static async Task TrackMultipleEntitiesTest(
-            Func<DbContext, object[], Task> adder,
-            EntityState expectedState)
-        {
-            using (var context = new EarlyLearningCenter(InMemoryTestHelpers.Instance.CreateServiceProvider()))
-            {
-                var relatedDependent = new Product { Id = 1, Name = "Marmite", Price = 7.99m };
-                var principal = new Category { Id = 1, Name = "Beverages", Products = new List<Product> { relatedDependent } };
-
-                var relatedPrincipal = new Category { Id = 2, Name = "Foods" };
-                var dependent = new Product { Id = 2, Name = "Bovril", Price = 4.99m, Category = relatedPrincipal };
-
-                await adder(context, new object[] { principal, dependent });
-
-                Assert.Same(principal, context.Entry(principal).Entity);
-                Assert.Same(relatedPrincipal, context.Entry(relatedPrincipal).Entity);
-                Assert.Same(relatedDependent, context.Entry(relatedDependent).Entity);
-                Assert.Same(dependent, context.Entry(dependent).Entity);
-
-                var expectedRelatedState = expectedState == EntityState.Deleted ? EntityState.Unchanged : expectedState;
-
-                Assert.Same(principal, context.Entry(principal).Entity);
-                Assert.Equal(expectedState, context.Entry(principal).State);
-                Assert.Same(relatedPrincipal, context.Entry(relatedPrincipal).Entity);
-                Assert.Equal(expectedRelatedState, context.Entry(relatedPrincipal).State);
-
-                Assert.Same(relatedDependent, context.Entry(relatedDependent).Entity);
-                Assert.Equal(expectedRelatedState, context.Entry(relatedDependent).State);
-                Assert.Same(dependent, context.Entry(dependent).Entity);
-                Assert.Equal(expectedState, context.Entry(dependent).State);
-            }
-        }
-
-        [Fact]
-        public async Task Can_add_existing_entities_with_default_value_to_context_to_be_deleted()
-        {
-            await TrackEntitiesDefaultValueTest((c, e) => c.Remove(e), (c, e) => c.Remove(e), EntityState.Deleted);
-        }
-
-        [Fact]
-        public async Task Can_add_new_entities_with_default_value_to_context_with_graph_method()
-        {
-            await TrackEntitiesDefaultValueTest((c, e) => c.Add(e), (c, e) => c.Add(e), EntityState.Added);
-        }
-
-        [Fact]
-        public async Task Can_add_new_entities_with_default_value_to_context_with_graph_method_async()
-        {
-            await TrackEntitiesDefaultValueTest((c, e) => c.AddAsync(e), (c, e) => c.AddAsync(e), EntityState.Added);
-        }
-
-        [Fact]
-        public async Task Can_add_existing_entities_with_default_value_to_context_to_be_attached_with_graph_method()
-        {
-            await TrackEntitiesDefaultValueTest((c, e) => c.Attach(e), (c, e) => c.Attach(e), EntityState.Added);
-        }
-
-        [Fact]
-        public async Task Can_add_existing_entities_with_default_value_to_context_to_be_updated_with_graph_method()
-        {
-            await TrackEntitiesDefaultValueTest((c, e) => c.Update(e), (c, e) => c.Update(e), EntityState.Added);
-        }
-
-        private static Task TrackEntitiesDefaultValueTest(
-            Func<DbContext, Category, EntityEntry<Category>> categoryAdder,
-            Func<DbContext, Product, EntityEntry<Product>> productAdder, EntityState expectedState)
-            => TrackEntitiesDefaultValueTest(
-                (c, e) => Task.FromResult(categoryAdder(c, e)),
-                (c, e) => Task.FromResult(productAdder(c, e)),
-                expectedState);
-
-        // Issue #3890
-        private static async Task TrackEntitiesDefaultValueTest(
-            Func<DbContext, Category, Task<EntityEntry<Category>>> categoryAdder,
-            Func<DbContext, Product, Task<EntityEntry<Product>>> productAdder, EntityState expectedState)
-        {
-            using (var context = new EarlyLearningCenter(InMemoryTestHelpers.Instance.CreateServiceProvider()))
-            {
-                var category1 = new Category { Id = 0, Name = "Beverages" };
-                var product1 = new Product { Id = 0, Name = "Marmite", Price = 7.99m };
-
-                var categoryEntry1 = await categoryAdder(context, category1);
-                var productEntry1 = await productAdder(context, product1);
-
-                Assert.Same(category1, categoryEntry1.Entity);
-                Assert.Same(product1, productEntry1.Entity);
-
-                Assert.Same(category1, categoryEntry1.Entity);
-                Assert.Equal(expectedState, categoryEntry1.State);
-
-                Assert.Same(product1, productEntry1.Entity);
-                Assert.Equal(expectedState, productEntry1.State);
-
-                Assert.Same(categoryEntry1.GetInfrastructure(), context.Entry(category1).GetInfrastructure());
-                Assert.Same(productEntry1.GetInfrastructure(), context.Entry(product1).GetInfrastructure());
-            }
-        }
-
-        [Fact]
-        public async Task Can_add_multiple_new_entities_with_default_values_to_context()
-        {
-            await TrackMultipleEntitiesDefaultValuesTest((c, e) => c.AddRange(e[0]), (c, e) => c.AddRange(e[0]), EntityState.Added);
-        }
-
-        [Fact]
-        public async Task Can_add_multiple_new_entities_with_default_values_to_context_async()
-        {
-            await TrackMultipleEntitiesDefaultValuesTest((c, e) => c.AddRangeAsync(e[0]), (c, e) => c.AddRangeAsync(e[0]), EntityState.Added);
-        }
-
-        [Fact]
-        public async Task Can_add_multiple_existing_entities_with_default_values_to_context_to_be_attached()
-        {
-            await TrackMultipleEntitiesDefaultValuesTest((c, e) => c.AttachRange(e[0]), (c, e) => c.AttachRange(e[0]), EntityState.Added);
-        }
-
-        [Fact]
-        public async Task Can_add_multiple_existing_entities_with_default_values_to_context_to_be_updated()
-        {
-            await TrackMultipleEntitiesDefaultValuesTest((c, e) => c.UpdateRange(e[0]), (c, e) => c.UpdateRange(e[0]), EntityState.Added);
-        }
-
-        [Fact]
-        public async Task Can_add_multiple_existing_entities_with_default_values_to_context_to_be_deleted()
-        {
-            await TrackMultipleEntitiesDefaultValuesTest((c, e) => c.RemoveRange(e[0]), (c, e) => c.RemoveRange(e[0]), EntityState.Deleted);
-        }
-
-        private static Task TrackMultipleEntitiesDefaultValuesTest(
-            Action<DbContext, object[]> categoryAdder,
-            Action<DbContext, object[]> productAdder, EntityState expectedState)
-            => TrackMultipleEntitiesDefaultValuesTest(
-                (c, e) =>
-                    {
-                        categoryAdder(c, e);
-                        return Task.FromResult(0);
-                    },
-                (c, e) =>
-                    {
-                        productAdder(c, e);
-                        return Task.FromResult(0);
-                    },
-                expectedState);
-
-        // Issue #3890
-        private static async Task TrackMultipleEntitiesDefaultValuesTest(
-            Func<DbContext, object[], Task> categoryAdder,
-            Func<DbContext, object[], Task> productAdder, EntityState expectedState)
-        {
-            using (var context = new EarlyLearningCenter(InMemoryTestHelpers.Instance.CreateServiceProvider()))
-            {
-                var category1 = new Category { Id = 0, Name = "Beverages" };
-                var product1 = new Product { Id = 0, Name = "Marmite", Price = 7.99m };
-
-                await categoryAdder(context, new[] { category1 });
-                await productAdder(context, new[] { product1 });
-
-                Assert.Same(category1, context.Entry(category1).Entity);
-                Assert.Same(product1, context.Entry(product1).Entity);
-
-                Assert.Same(category1, context.Entry(category1).Entity);
-                Assert.Equal(expectedState, context.Entry(category1).State);
-
-                Assert.Same(product1, context.Entry(product1).Entity);
-                Assert.Equal(expectedState, context.Entry(product1).State);
-            }
-        }
-
-        [Fact]
-        public void Can_add_no_new_entities_to_context()
-        {
-            TrackNoEntitiesTest(c => c.AddRange(), c => c.AddRange());
-        }
-
-        [Fact]
-        public async Task Can_add_no_new_entities_to_context_async()
-        {
-            using (var context = new EarlyLearningCenter(InMemoryTestHelpers.Instance.CreateServiceProvider()))
-            {
-                await context.AddRangeAsync();
-                await context.AddRangeAsync();
-                Assert.Empty(context.ChangeTracker.Entries());
-            }
-        }
-
-        [Fact]
-        public void Can_add_no_existing_entities_to_context_to_be_attached()
-        {
-            TrackNoEntitiesTest(c => c.AttachRange(), c => c.AttachRange());
-        }
-
-        [Fact]
-        public void Can_add_no_existing_entities_to_context_to_be_updated()
-        {
-            TrackNoEntitiesTest(c => c.UpdateRange(), c => c.UpdateRange());
-        }
-
-        [Fact]
-        public void Can_add_no_existing_entities_to_context_to_be_deleted()
-        {
-            TrackNoEntitiesTest(c => c.RemoveRange(), c => c.RemoveRange());
-        }
-
-        private static void TrackNoEntitiesTest(Action<DbContext> categoryAdder, Action<DbContext> productAdder)
-        {
-            using (var context = new EarlyLearningCenter(InMemoryTestHelpers.Instance.CreateServiceProvider()))
-            {
-                categoryAdder(context);
-                productAdder(context);
-                Assert.Empty(context.ChangeTracker.Entries());
-            }
-        }
-
-        [Fact]
-        public async Task Can_add_existing_entities_to_context_to_be_deleted_non_generic()
-        {
-            await TrackEntitiesTestNonGeneric((c, e) => c.Remove(e), (c, e) => c.Remove(e), EntityState.Deleted);
-        }
-
-        [Fact]
-        public async Task Can_add_new_entities_to_context_non_generic_graph()
-        {
-            await TrackEntitiesTestNonGeneric((c, e) => c.AddAsync(e), (c, e) => c.AddAsync(e), EntityState.Added);
-        }
-
-        [Fact]
-        public async Task Can_add_new_entities_to_context_non_generic_graph_async()
-        {
-            await TrackEntitiesTestNonGeneric((c, e) => c.Add(e), (c, e) => c.Add(e), EntityState.Added);
-        }
-
-        [Fact]
-        public async Task Can_add_existing_entities_to_context_to_be_attached_non_generic_graph()
-        {
-            await TrackEntitiesTestNonGeneric((c, e) => c.Attach(e), (c, e) => c.Attach(e), EntityState.Unchanged);
-        }
-
-        [Fact]
-        public async Task Can_add_existing_entities_to_context_to_be_updated_non_generic_graph()
-        {
-            await TrackEntitiesTestNonGeneric((c, e) => c.Update(e), (c, e) => c.Update(e), EntityState.Modified);
-        }
-
-        private static Task TrackEntitiesTestNonGeneric(
-            Func<DbContext, object, EntityEntry> categoryAdder,
-            Func<DbContext, object, EntityEntry> productAdder, EntityState expectedState)
-            => TrackEntitiesTestNonGeneric(
-                (c, e) => Task.FromResult(categoryAdder(c, e)),
-                (c, e) => Task.FromResult(productAdder(c, e)),
-                expectedState);
-
-        private static async Task TrackEntitiesTestNonGeneric(
-            Func<DbContext, object, Task<EntityEntry>> categoryAdder,
-            Func<DbContext, object, Task<EntityEntry>> productAdder, EntityState expectedState)
-        {
-            using (var context = new EarlyLearningCenter(InMemoryTestHelpers.Instance.CreateServiceProvider()))
-            {
-                var relatedDependent = new Product { Id = 1, Name = "Marmite", Price = 7.99m };
-                var principal = new Category { Id = 1, Name = "Beverages", Products = new List<Product> { relatedDependent } };
-
-                var relatedPrincipal = new Category { Id = 2, Name = "Foods" };
-                var dependent = new Product { Id = 2, Name = "Bovril", Price = 4.99m, Category = relatedPrincipal };
-
-                var principalEntry = await categoryAdder(context, principal);
-                var dependentEntry = await productAdder(context, dependent);
-
-                var relatedPrincipalEntry = context.Entry(relatedPrincipal);
-                var relatedDependentEntry = context.Entry(relatedDependent);
-
-                Assert.Same(principal, principalEntry.Entity);
-                Assert.Same(relatedPrincipal, relatedPrincipalEntry.Entity);
-                Assert.Same(relatedDependent, relatedDependentEntry.Entity);
-                Assert.Same(dependent, dependentEntry.Entity);
-
-                var expectedRelatedState = expectedState == EntityState.Deleted ? EntityState.Unchanged : expectedState;
-
-                Assert.Same(principal, principalEntry.Entity);
-                Assert.Equal(expectedState, principalEntry.State);
-                Assert.Same(relatedPrincipal, relatedPrincipalEntry.Entity);
-                Assert.Equal(expectedRelatedState, relatedPrincipalEntry.State);
-
-                Assert.Same(relatedDependent, relatedDependentEntry.Entity);
-                Assert.Equal(expectedRelatedState, relatedDependentEntry.State);
-                Assert.Same(dependent, dependentEntry.Entity);
-                Assert.Equal(expectedState, dependentEntry.State);
-
-                Assert.Same(principalEntry.GetInfrastructure(), context.Entry(principal).GetInfrastructure());
-                Assert.Same(relatedPrincipalEntry.GetInfrastructure(), context.Entry(relatedPrincipal).GetInfrastructure());
-                Assert.Same(relatedDependentEntry.GetInfrastructure(), context.Entry(relatedDependent).GetInfrastructure());
-                Assert.Same(dependentEntry.GetInfrastructure(), context.Entry(dependent).GetInfrastructure());
-            }
-        }
-
-        [Fact]
-        public async Task Can_add_multiple_existing_entities_to_context_to_be_deleted_Enumerable()
-        {
-            await TrackMultipleEntitiesTestEnumerable((c, e) => c.RemoveRange(e), EntityState.Deleted);
-        }
-
-        [Fact]
-        public async Task Can_add_multiple_new_entities_to_context_Enumerable_graph()
-        {
-            await TrackMultipleEntitiesTestEnumerable((c, e) => c.AddRange(e), EntityState.Added);
-        }
-
-        [Fact]
-        public async Task Can_add_multiple_new_entities_to_context_Enumerable_graph_async()
-        {
-            await TrackMultipleEntitiesTestEnumerable((c, e) => c.AddRangeAsync(e), EntityState.Added);
-        }
-
-        [Fact]
-        public async Task Can_add_multiple_existing_entities_to_context_to_be_attached_Enumerable_graph()
-        {
-            await TrackMultipleEntitiesTestEnumerable((c, e) => c.AttachRange(e), EntityState.Unchanged);
-        }
-
-        [Fact]
-        public async Task Can_add_multiple_existing_entities_to_context_to_be_updated_Enumerable_graph()
-        {
-            await TrackMultipleEntitiesTestEnumerable((c, e) => c.UpdateRange(e), EntityState.Modified);
-        }
-
-        private static Task TrackMultipleEntitiesTestEnumerable(
-            Action<DbContext, IEnumerable<object>> adder,
-            EntityState expectedState)
-            => TrackMultipleEntitiesTestEnumerable(
-                (c, e) =>
-                    {
-                        adder(c, e);
-                        return Task.FromResult(0);
-                    },
-                expectedState);
-
-        private static async Task TrackMultipleEntitiesTestEnumerable(
-            Func<DbContext, IEnumerable<object>, Task> adder,
-            EntityState expectedState)
-        {
-            using (var context = new EarlyLearningCenter(InMemoryTestHelpers.Instance.CreateServiceProvider()))
-            {
-                var relatedDependent = new Product { Id = 1, Name = "Marmite", Price = 7.99m };
-                var principal = new Category { Id = 1, Name = "Beverages", Products = new List<Product> { relatedDependent } };
-
-                var relatedPrincipal = new Category { Id = 2, Name = "Foods" };
-                var dependent = new Product { Id = 2, Name = "Bovril", Price = 4.99m, Category = relatedPrincipal };
-
-                await adder(context, new object[] { principal, dependent });
-
-                Assert.Same(principal, context.Entry(principal).Entity);
-                Assert.Same(relatedPrincipal, context.Entry(relatedPrincipal).Entity);
-                Assert.Same(relatedDependent, context.Entry(relatedDependent).Entity);
-                Assert.Same(dependent, context.Entry(dependent).Entity);
-
-                var expectedRelatedState = expectedState == EntityState.Deleted ? EntityState.Unchanged : expectedState;
-
-                Assert.Same(principal, context.Entry(principal).Entity);
-                Assert.Equal(expectedState, context.Entry(principal).State);
-                Assert.Same(relatedPrincipal, context.Entry(relatedPrincipal).Entity);
-                Assert.Equal(expectedRelatedState, context.Entry(relatedPrincipal).State);
-
-                Assert.Same(relatedDependent, context.Entry(relatedDependent).Entity);
-                Assert.Equal(expectedRelatedState, context.Entry(relatedDependent).State);
-                Assert.Same(dependent, context.Entry(dependent).Entity);
-                Assert.Equal(expectedState, context.Entry(dependent).State);
-            }
-        }
-
-        [Fact]
-        public async Task Can_add_existing_entities_with_default_value_to_context_to_be_deleted_non_generic()
-        {
-            await TrackEntitiesDefaultValuesTestNonGeneric((c, e) => c.Remove(e), (c, e) => c.Remove(e), EntityState.Deleted);
-        }
-
-        [Fact]
-        public async Task Can_add_new_entities_with_default_value_to_context_non_generic_graph()
-        {
-            await TrackEntitiesDefaultValuesTestNonGeneric((c, e) => c.Add(e), (c, e) => c.Add(e), EntityState.Added);
-        }
-
-        [Fact]
-        public async Task Can_add_new_entities_with_default_value_to_context_non_generic_graph_async()
-        {
-            await TrackEntitiesDefaultValuesTestNonGeneric((c, e) => c.AddAsync(e), (c, e) => c.AddAsync(e), EntityState.Added);
-        }
-
-        [Fact]
-        public async Task Can_add_existing_entities_with_default_value_to_context_to_be_attached_non_generic_graph()
-        {
-            await TrackEntitiesDefaultValuesTestNonGeneric((c, e) => c.Attach(e), (c, e) => c.Attach(e), EntityState.Added);
-        }
-
-        [Fact]
-        public async Task Can_add_existing_entities_with_default_value_to_context_to_be_updated_non_generic_graph()
-        {
-            await TrackEntitiesDefaultValuesTestNonGeneric((c, e) => c.Update(e), (c, e) => c.Update(e), EntityState.Added);
-        }
-
-        private static Task TrackEntitiesDefaultValuesTestNonGeneric(
-            Func<DbContext, object, EntityEntry> categoryAdder,
-            Func<DbContext, object, EntityEntry> productAdder, EntityState expectedState)
-            => TrackEntitiesDefaultValuesTestNonGeneric(
-                (c, e) => Task.FromResult(categoryAdder(c, e)),
-                (c, e) => Task.FromResult(productAdder(c, e)),
-                expectedState);
-
-        // Issue #3890
-        private static async Task TrackEntitiesDefaultValuesTestNonGeneric(
-            Func<DbContext, object, Task<EntityEntry>> categoryAdder,
-            Func<DbContext, object, Task<EntityEntry>> productAdder, EntityState expectedState)
-        {
-            using (var context = new EarlyLearningCenter(InMemoryTestHelpers.Instance.CreateServiceProvider()))
-            {
-                var category1 = new Category { Id = 0, Name = "Beverages" };
-                var product1 = new Product { Id = 0, Name = "Marmite", Price = 7.99m };
-
-                var categoryEntry1 = await categoryAdder(context, category1);
-                var productEntry1 = await productAdder(context, product1);
-
-                Assert.Same(category1, categoryEntry1.Entity);
-                Assert.Same(product1, productEntry1.Entity);
-
-                Assert.Same(category1, categoryEntry1.Entity);
-                Assert.Equal(expectedState, categoryEntry1.State);
-
-                Assert.Same(product1, productEntry1.Entity);
-                Assert.Equal(expectedState, productEntry1.State);
-
-                Assert.Same(categoryEntry1.GetInfrastructure(), context.Entry(category1).GetInfrastructure());
-                Assert.Same(productEntry1.GetInfrastructure(), context.Entry(product1).GetInfrastructure());
-            }
-        }
-
-        [Fact]
-        public async Task Can_add_multiple_existing_entities_with_default_values_to_context_to_be_deleted_Enumerable()
-        {
-            await TrackMultipleEntitiesDefaultValueTestEnumerable((c, e) => c.RemoveRange(e), (c, e) => c.RemoveRange(e), EntityState.Deleted);
-        }
-
-        [Fact]
-        public async Task Can_add_multiple_new_entities_with_default_values_to_context_Enumerable_graph()
-        {
-            await TrackMultipleEntitiesDefaultValueTestEnumerable((c, e) => c.AddRange(e), (c, e) => c.AddRange(e), EntityState.Added);
-        }
-
-        [Fact]
-        public async Task Can_add_multiple_new_entities_with_default_values_to_context_Enumerable_graph_async()
-        {
-            await TrackMultipleEntitiesDefaultValueTestEnumerable((c, e) => c.AddRangeAsync(e), (c, e) => c.AddRangeAsync(e), EntityState.Added);
-        }
-
-        [Fact]
-        public async Task Can_add_multiple_existing_entities_with_default_values_to_context_to_be_attached_Enumerable_graph()
-        {
-            await TrackMultipleEntitiesDefaultValueTestEnumerable((c, e) => c.AttachRange(e), (c, e) => c.AttachRange(e), EntityState.Added);
-        }
-
-        [Fact]
-        public async Task Can_add_multiple_existing_entities_with_default_values_to_context_to_be_updated_Enumerable_graph()
-        {
-            await TrackMultipleEntitiesDefaultValueTestEnumerable((c, e) => c.UpdateRange(e), (c, e) => c.UpdateRange(e), EntityState.Added);
-        }
-
-        private static Task TrackMultipleEntitiesDefaultValueTestEnumerable(
-            Action<DbContext, IEnumerable<object>> categoryAdder,
-            Action<DbContext, IEnumerable<object>> productAdder, EntityState expectedState)
-            => TrackMultipleEntitiesDefaultValueTestEnumerable(
-                (c, e) =>
-                    {
-                        categoryAdder(c, e);
-                        return Task.FromResult(0);
-                    },
-                (c, e) =>
-                    {
-                        productAdder(c, e);
-                        return Task.FromResult(0);
-                    },
-                expectedState);
-
-        // Issue #3890
-        private static async Task TrackMultipleEntitiesDefaultValueTestEnumerable(
-            Func<DbContext, IEnumerable<object>, Task> categoryAdder,
-            Func<DbContext, IEnumerable<object>, Task> productAdder, EntityState expectedState)
-        {
-            using (var context = new EarlyLearningCenter(InMemoryTestHelpers.Instance.CreateServiceProvider()))
-            {
-                var category1 = new Category { Id = 0, Name = "Beverages" };
-                var product1 = new Product { Id = 0, Name = "Marmite", Price = 7.99m };
-
-                await categoryAdder(context, new List<Category> { category1 });
-                await productAdder(context, new List<Product> { product1 });
-
-                Assert.Same(category1, context.Entry(category1).Entity);
-                Assert.Same(product1, context.Entry(product1).Entity);
-
-                Assert.Same(category1, context.Entry(category1).Entity);
-                Assert.Equal(expectedState, context.Entry(category1).State);
-
-                Assert.Same(product1, context.Entry(product1).Entity);
-                Assert.Equal(expectedState, context.Entry(product1).State);
-            }
-        }
-
-        [Fact]
-        public void Can_add_no_existing_entities_to_context_to_be_deleted_Enumerable()
-        {
-            TrackNoEntitiesTestEnumerable((c, e) => c.RemoveRange(e), (c, e) => c.RemoveRange(e));
-        }
-
-        [Fact]
-        public void Can_add_no_new_entities_to_context_Enumerable_graph()
-        {
-            TrackNoEntitiesTestEnumerable((c, e) => c.AddRange(e), (c, e) => c.AddRange(e));
-        }
-
-        [Fact]
-        public async Task Can_add_no_new_entities_to_context_Enumerable_graph_async()
-        {
-            using (var context = new EarlyLearningCenter(InMemoryTestHelpers.Instance.CreateServiceProvider()))
-            {
-                await context.AddRangeAsync(new HashSet<Category>());
-                await context.AddRangeAsync(new HashSet<Product>());
-                Assert.Empty(context.ChangeTracker.Entries());
-            }
-        }
-
-        [Fact]
-        public void Can_add_no_existing_entities_to_context_to_be_attached_Enumerable_graph()
-        {
-            TrackNoEntitiesTestEnumerable((c, e) => c.AttachRange(e), (c, e) => c.AttachRange(e));
-        }
-
-        [Fact]
-        public void Can_add_no_existing_entities_to_context_to_be_updated_Enumerable_graph()
-        {
-            TrackNoEntitiesTestEnumerable((c, e) => c.UpdateRange(e), (c, e) => c.UpdateRange(e));
-        }
-
-        private static void TrackNoEntitiesTestEnumerable(
-            Action<DbContext, IEnumerable<object>> categoryAdder,
-            Action<DbContext, IEnumerable<object>> productAdder)
-        {
-            using (var context = new EarlyLearningCenter(InMemoryTestHelpers.Instance.CreateServiceProvider()))
-            {
-                categoryAdder(context, new HashSet<Category>());
-                productAdder(context, new HashSet<Product>());
-                Assert.Empty(context.ChangeTracker.Entries());
-            }
-        }
-
-        [Theory]
-        [InlineData(true)]
-        [InlineData(false)]
-        public async Task Can_add_new_entities_to_context_with_key_generation_graph(bool async)
-        {
-            using (var context = new EarlyLearningCenter(InMemoryTestHelpers.Instance.CreateServiceProvider()))
-            {
-                var gu1 = new TheGu { ShirtColor = "Red" };
-                var gu2 = new TheGu { ShirtColor = "Still Red" };
-
-                if (async)
-                {
-                    Assert.Same(gu1, (await context.AddAsync(gu1)).Entity);
-                    Assert.Same(gu2, (await context.AddAsync(gu2)).Entity);
-                }
-                else
-                {
-                    Assert.Same(gu1, context.Add(gu1).Entity);
-                    Assert.Same(gu2, context.Add(gu2).Entity);
-                }
-
-                Assert.NotEqual(default(Guid), gu1.Id);
-                Assert.NotEqual(default(Guid), gu2.Id);
-                Assert.NotEqual(gu1.Id, gu2.Id);
-
-                var categoryEntry = context.Entry(gu1);
-                Assert.Same(gu1, categoryEntry.Entity);
-                Assert.Equal(EntityState.Added, categoryEntry.State);
-
-                categoryEntry = context.Entry(gu2);
-                Assert.Same(gu2, categoryEntry.Entity);
-                Assert.Equal(EntityState.Added, categoryEntry.State);
-            }
-        }
-
-        [Fact]
-        public async Task Can_use_Remove_to_change_entity_state()
-        {
-            await ChangeStateWithMethod((c, e) => c.Remove(e), EntityState.Detached, EntityState.Deleted);
-            await ChangeStateWithMethod((c, e) => c.Remove(e), EntityState.Unchanged, EntityState.Deleted);
-            await ChangeStateWithMethod((c, e) => c.Remove(e), EntityState.Deleted, EntityState.Deleted);
-            await ChangeStateWithMethod((c, e) => c.Remove(e), EntityState.Modified, EntityState.Deleted);
-            await ChangeStateWithMethod((c, e) => c.Remove(e), EntityState.Added, EntityState.Detached);
-        }
-
-        [Fact]
-        public async Task Can_use_graph_Add_to_change_entity_state()
-        {
-            await ChangeStateWithMethod((c, e) => c.Add(e), EntityState.Detached, EntityState.Added);
-            await ChangeStateWithMethod((c, e) => c.Add(e), EntityState.Unchanged, EntityState.Added);
-            await ChangeStateWithMethod((c, e) => c.Add(e), EntityState.Deleted, EntityState.Added);
-            await ChangeStateWithMethod((c, e) => c.Add(e), EntityState.Modified, EntityState.Added);
-            await ChangeStateWithMethod((c, e) => c.Add(e), EntityState.Added, EntityState.Added);
-        }
-
-        [Fact]
-        public async Task Can_use_graph_Add_to_change_entity_state_async()
-        {
-            await ChangeStateWithMethod((c, e) => c.AddAsync(e), EntityState.Detached, EntityState.Added);
-            await ChangeStateWithMethod((c, e) => c.AddAsync(e), EntityState.Unchanged, EntityState.Added);
-            await ChangeStateWithMethod((c, e) => c.AddAsync(e), EntityState.Deleted, EntityState.Added);
-            await ChangeStateWithMethod((c, e) => c.AddAsync(e), EntityState.Modified, EntityState.Added);
-            await ChangeStateWithMethod((c, e) => c.AddAsync(e), EntityState.Added, EntityState.Added);
-        }
-
-        [Fact]
-        public async Task Can_use_graph_Attach_to_change_entity_state()
-        {
-            await ChangeStateWithMethod((c, e) => c.Attach(e), EntityState.Detached, EntityState.Unchanged);
-            await ChangeStateWithMethod((c, e) => c.Attach(e), EntityState.Unchanged, EntityState.Unchanged);
-            await ChangeStateWithMethod((c, e) => c.Attach(e), EntityState.Deleted, EntityState.Unchanged);
-            await ChangeStateWithMethod((c, e) => c.Attach(e), EntityState.Modified, EntityState.Unchanged);
-            await ChangeStateWithMethod((c, e) => c.Attach(e), EntityState.Added, EntityState.Unchanged);
-        }
-
-        [Fact]
-        public async Task Can_use_graph_Update_to_change_entity_state()
-        {
-            await ChangeStateWithMethod((c, e) => c.Update(e), EntityState.Detached, EntityState.Modified);
-            await ChangeStateWithMethod((c, e) => c.Update(e), EntityState.Unchanged, EntityState.Modified);
-            await ChangeStateWithMethod((c, e) => c.Update(e), EntityState.Deleted, EntityState.Modified);
-            await ChangeStateWithMethod((c, e) => c.Update(e), EntityState.Modified, EntityState.Modified);
-            await ChangeStateWithMethod((c, e) => c.Update(e), EntityState.Added, EntityState.Modified);
-        }
-
-        private Task ChangeStateWithMethod(
-            Action<DbContext, object> action,
-            EntityState initialState,
-            EntityState expectedState)
-            => ChangeStateWithMethod((c, e) =>
-                    {
-                        action(c, e);
-                        return Task.FromResult(0);
-                    },
-                initialState,
-                expectedState);
-
-        private async Task ChangeStateWithMethod(
-            Func<DbContext, object, Task> action,
-            EntityState initialState,
-            EntityState expectedState)
-        {
-            using (var context = new EarlyLearningCenter(InMemoryTestHelpers.Instance.CreateServiceProvider()))
-            {
-                var entity = new Category { Id = 1, Name = "Beverages" };
-                var entry = context.Entry(entity);
-
-                entry.State = initialState;
-
-                await action(context, entity);
-
-                Assert.Equal(expectedState, entry.State);
-            }
-        }
-
-        [Fact] // Issue #1246
-        public void Can_attach_with_inconsistent_FK_principal_first_fully_fixed_up()
-        {
-            using (var context = new EarlyLearningCenter(InMemoryTestHelpers.Instance.CreateServiceProvider()))
-            {
-                var category = new Category { Id = 1, Name = "Beverages" };
-                var product = new Product { Id = 1, CategoryId = 7, Name = "Marmite", Category = category };
-                category.Products = new List<Product> { product };
-
-                context.Entry(category).State = EntityState.Unchanged;
-
-                Assert.Equal(7, product.CategoryId);
-                Assert.Same(product, category.Products.Single());
-                Assert.Same(category, product.Category);
-                Assert.Equal(EntityState.Unchanged, context.Entry(category).State);
-                Assert.Equal(EntityState.Detached, context.Entry(product).State);
-
-                context.Attach(product);
-
-                Assert.Equal(1, product.CategoryId);
-                Assert.Same(product, category.Products.Single());
-                Assert.Same(category, product.Category);
-                Assert.Equal(EntityState.Unchanged, context.Entry(category).State);
-
-                // Dependent is Unchanged here because the FK change happened before it was attached
-                Assert.Equal(EntityState.Unchanged, context.Entry(product).State);
-            }
-        }
-
-        [Fact] // Issue #1246
-        public void Can_attach_with_inconsistent_FK_dependent_first_fully_fixed_up()
-        {
-            using (var context = new EarlyLearningCenter(InMemoryTestHelpers.Instance.CreateServiceProvider()))
-            {
-                var category = new Category { Id = 1, Name = "Beverages" };
-                var product = new Product { Id = 1, CategoryId = 7, Name = "Marmite", Category = category };
-                category.Products = new List<Product> { product };
-
-                context.Attach(product);
-
-                Assert.Equal(1, product.CategoryId);
-                Assert.Same(product, category.Products.Single());
-                Assert.Same(category, product.Category);
-                Assert.Equal(EntityState.Unchanged, context.Entry(category).State);
-                Assert.Equal(EntityState.Unchanged, context.Entry(product).State);
-
-                context.Attach(category);
-
-                Assert.Equal(1, product.CategoryId);
-                Assert.Same(product, category.Products.Single());
-                Assert.Same(category, product.Category);
-                Assert.Equal(EntityState.Unchanged, context.Entry(category).State);
-                Assert.Equal(EntityState.Unchanged, context.Entry(product).State);
-            }
-        }
-
-        [Fact] // Issue #1246
-        public void Can_attach_with_inconsistent_FK_principal_first_collection_not_fixed_up()
-        {
-            using (var context = new EarlyLearningCenter(InMemoryTestHelpers.Instance.CreateServiceProvider()))
-            {
-                var category = new Category { Id = 1, Name = "Beverages" };
-                var product = new Product { Id = 1, CategoryId = 7, Name = "Marmite", Category = category };
-                category.Products = new List<Product>();
-
-                context.Attach(category);
-
-                Assert.Equal(7, product.CategoryId);
-                Assert.Empty(category.Products);
-                Assert.Same(category, product.Category);
-                Assert.Equal(EntityState.Unchanged, context.Entry(category).State);
-                Assert.Equal(EntityState.Detached, context.Entry(product).State);
-
-                context.Attach(product);
-
-                Assert.Equal(1, product.CategoryId);
-                Assert.Same(product, category.Products.Single());
-                Assert.Same(category, product.Category);
-                Assert.Equal(EntityState.Unchanged, context.Entry(category).State);
-                Assert.Equal(EntityState.Unchanged, context.Entry(product).State);
-            }
-        }
-
-        [Fact] // Issue #1246
-        public void Can_attach_with_inconsistent_FK_dependent_first_collection_not_fixed_up()
-        {
-            using (var context = new EarlyLearningCenter(InMemoryTestHelpers.Instance.CreateServiceProvider()))
-            {
-                var category = new Category { Id = 1, Name = "Beverages" };
-                var product = new Product { Id = 1, CategoryId = 7, Name = "Marmite", Category = category };
-                category.Products = new List<Product>();
-
-                context.Attach(product);
-
-                Assert.Equal(1, product.CategoryId);
-                Assert.Same(product, category.Products.Single());
-                Assert.Same(category, product.Category);
-                Assert.Equal(EntityState.Unchanged, context.Entry(category).State);
-                Assert.Equal(EntityState.Unchanged, context.Entry(product).State);
-
-                context.Attach(category);
-
-                Assert.Equal(1, product.CategoryId);
-                Assert.Same(product, category.Products.Single());
-                Assert.Same(category, product.Category);
-                Assert.Equal(EntityState.Unchanged, context.Entry(category).State);
-                Assert.Equal(EntityState.Unchanged, context.Entry(product).State);
-            }
-        }
-
-        [Fact] // Issue #1246
-        public void Can_attach_with_inconsistent_FK_principal_first_reference_not_fixed_up()
-        {
-            using (var context = new EarlyLearningCenter(InMemoryTestHelpers.Instance.CreateServiceProvider()))
-            {
-                var category = new Category { Id = 1, Name = "Beverages" };
-                var product = new Product { Id = 1, CategoryId = 7, Name = "Marmite" };
-                category.Products = new List<Product> { product };
-
-                context.Entry(category).State = EntityState.Unchanged;
-
-                Assert.Equal(7, product.CategoryId);
-                Assert.Same(product, category.Products.Single());
-                Assert.Null(product.Category);
-                Assert.Equal(EntityState.Unchanged, context.Entry(category).State);
-                Assert.Equal(EntityState.Detached, context.Entry(product).State);
-
-                context.Attach(product);
-
-                Assert.Equal(1, product.CategoryId);
-                Assert.Same(product, category.Products.Single());
-                Assert.Same(category, product.Category);
-                Assert.Equal(EntityState.Unchanged, context.Entry(category).State);
-                Assert.Equal(EntityState.Unchanged, context.Entry(product).State);
-            }
-        }
-
-        [Fact] // Issue #1246
-        public void Can_attach_with_inconsistent_FK_dependent_first_reference_not_fixed_up()
-        {
-            using (var context = new EarlyLearningCenter(InMemoryTestHelpers.Instance.CreateServiceProvider()))
-            {
-                var category = new Category { Id = 1, Name = "Beverages" };
-                var product = new Product { Id = 1, CategoryId = 7, Name = "Marmite" };
-                category.Products = new List<Product> { product };
-
-                context.Attach(product);
-
-                Assert.Equal(7, product.CategoryId);
-                Assert.Same(product, category.Products.Single());
-                Assert.Null(product.Category);
-                Assert.Equal(EntityState.Detached, context.Entry(category).State);
-                Assert.Equal(EntityState.Unchanged, context.Entry(product).State);
-
-                context.Attach(category);
-
-                Assert.Equal(1, product.CategoryId);
-                Assert.Same(product, category.Products.Single());
-                Assert.Same(category, product.Category);
-                Assert.Equal(EntityState.Unchanged, context.Entry(category).State);
-                Assert.Equal(EntityState.Unchanged, context.Entry(product).State);
-            }
-        }
-
-        [Fact] // Issue #1246
-        public void Can_set_set_to_Unchanged_with_inconsistent_FK_principal_first_fully_fixed_up()
-        {
-            using (var context = new EarlyLearningCenter(InMemoryTestHelpers.Instance.CreateServiceProvider()))
-            {
-                var category = new Category { Id = 1, Name = "Beverages" };
-                var product = new Product { Id = 1, CategoryId = 7, Name = "Marmite", Category = category };
-                category.Products = new List<Product> { product };
-
-                context.Entry(category).State = EntityState.Unchanged;
-
-                Assert.Equal(7, product.CategoryId);
-                Assert.Same(product, category.Products.Single());
-                Assert.Same(category, product.Category);
-                Assert.Equal(EntityState.Unchanged, context.Entry(category).State);
-                Assert.Equal(EntityState.Detached, context.Entry(product).State);
-
-                context.Entry(product).State = EntityState.Unchanged;
-
-                Assert.Equal(1, product.CategoryId);
-                Assert.Same(product, category.Products.Single());
-                Assert.Same(category, product.Category);
-                Assert.Equal(EntityState.Unchanged, context.Entry(category).State);
-
-                // Dependent is Unchanged here because the FK change happened before it was attached
-                Assert.Equal(EntityState.Unchanged, context.Entry(product).State);
-            }
-        }
-
-        [Fact] // Issue #1246
-        public void Can_set_set_to_Unchanged_with_inconsistent_FK_dependent_first_fully_fixed_up()
-        {
-            using (var context = new EarlyLearningCenter(InMemoryTestHelpers.Instance.CreateServiceProvider()))
-            {
-                var category = new Category { Id = 1, Name = "Beverages" };
-                var product = new Product { Id = 1, CategoryId = 7, Name = "Marmite", Category = category };
-                category.Products = new List<Product> { product };
-
-                context.Entry(product).State = EntityState.Unchanged;
-
-                Assert.Equal(7, product.CategoryId);
-                Assert.Same(product, category.Products.Single());
-                Assert.Same(category, product.Category);
-                Assert.Equal(EntityState.Detached, context.Entry(category).State);
-                Assert.Equal(EntityState.Unchanged, context.Entry(product).State);
-
-                context.Entry(category).State = EntityState.Unchanged;
-
-                Assert.Equal(1, product.CategoryId);
-                Assert.Same(product, category.Products.Single());
-                Assert.Same(category, product.Category);
-                Assert.Equal(EntityState.Unchanged, context.Entry(category).State);
-                Assert.Equal(EntityState.Unchanged, context.Entry(product).State);
-            }
-        }
-
-        [Fact] // Issue #1246
-        public void Can_set_set_to_Unchanged_with_inconsistent_FK_principal_first_collection_not_fixed_up()
-        {
-            using (var context = new EarlyLearningCenter(InMemoryTestHelpers.Instance.CreateServiceProvider()))
-            {
-                var category = new Category { Id = 1, Name = "Beverages" };
-                var product = new Product { Id = 1, CategoryId = 7, Name = "Marmite", Category = category };
-                category.Products = new List<Product>();
-
-                context.Entry(category).State = EntityState.Unchanged;
-
-                Assert.Equal(7, product.CategoryId);
-                Assert.Empty(category.Products);
-                Assert.Same(category, product.Category);
-                Assert.Equal(EntityState.Unchanged, context.Entry(category).State);
-                Assert.Equal(EntityState.Detached, context.Entry(product).State);
-
-                context.Entry(product).State = EntityState.Unchanged;
-
-                Assert.Equal(1, product.CategoryId);
-                Assert.Same(product, category.Products.Single());
-                Assert.Same(category, product.Category);
-                Assert.Equal(EntityState.Unchanged, context.Entry(category).State);
-                Assert.Equal(EntityState.Unchanged, context.Entry(product).State);
-            }
-        }
-
-        [Fact] // Issue #1246
-        public void Can_set_set_to_Unchanged_with_inconsistent_FK_dependent_first_collection_not_fixed_up()
-        {
-            using (var context = new EarlyLearningCenter(InMemoryTestHelpers.Instance.CreateServiceProvider()))
-            {
-                var category = new Category { Id = 1, Name = "Beverages" };
-                var product = new Product { Id = 1, CategoryId = 7, Name = "Marmite", Category = category };
-                category.Products = new List<Product>();
-
-                context.Entry(product).State = EntityState.Unchanged;
-
-                Assert.Equal(7, product.CategoryId);
-                Assert.Empty(category.Products);
-                Assert.Same(category, product.Category);
-                Assert.Equal(EntityState.Detached, context.Entry(category).State);
-                Assert.Equal(EntityState.Unchanged, context.Entry(product).State);
-
-                context.Entry(category).State = EntityState.Unchanged;
-
-                Assert.Equal(1, product.CategoryId);
-                Assert.Same(product, category.Products.Single());
-                Assert.Same(category, product.Category);
-                Assert.Equal(EntityState.Unchanged, context.Entry(category).State);
-                Assert.Equal(EntityState.Unchanged, context.Entry(product).State);
-            }
-        }
-
-        [Fact] // Issue #1246
-        public void Can_set_set_to_Unchanged_with_inconsistent_FK_principal_first_reference_not_fixed_up()
-        {
-            using (var context = new EarlyLearningCenter(InMemoryTestHelpers.Instance.CreateServiceProvider()))
-            {
-                var category = new Category { Id = 1, Name = "Beverages" };
-                var product = new Product { Id = 1, CategoryId = 7, Name = "Marmite" };
-                category.Products = new List<Product> { product };
-
-                context.Entry(category).State = EntityState.Unchanged;
-
-                Assert.Equal(7, product.CategoryId);
-                Assert.Same(product, category.Products.Single());
-                Assert.Null(product.Category);
-                Assert.Equal(EntityState.Unchanged, context.Entry(category).State);
-                Assert.Equal(EntityState.Detached, context.Entry(product).State);
-
-                context.Entry(product).State = EntityState.Unchanged;
-
-                Assert.Equal(1, product.CategoryId);
-                Assert.Same(product, category.Products.Single());
-                Assert.Same(category, product.Category);
-                Assert.Equal(EntityState.Unchanged, context.Entry(category).State);
-                Assert.Equal(EntityState.Unchanged, context.Entry(product).State);
-            }
-        }
-
-        [Fact] // Issue #1246
-        public void Can_set_set_to_Unchanged_with_inconsistent_FK_dependent_first_reference_not_fixed_up()
-        {
-            using (var context = new EarlyLearningCenter(InMemoryTestHelpers.Instance.CreateServiceProvider()))
-            {
-                var category = new Category { Id = 1, Name = "Beverages" };
-                var product = new Product { Id = 1, CategoryId = 7, Name = "Marmite" };
-                category.Products = new List<Product> { product };
-
-                context.Entry(product).State = EntityState.Unchanged;
-
-                Assert.Equal(7, product.CategoryId);
-                Assert.Same(product, category.Products.Single());
-                Assert.Null(product.Category);
-                Assert.Equal(EntityState.Detached, context.Entry(category).State);
-                Assert.Equal(EntityState.Unchanged, context.Entry(product).State);
-
-                context.Entry(category).State = EntityState.Unchanged;
-
-                Assert.Equal(1, product.CategoryId);
-                Assert.Same(product, category.Products.Single());
-                Assert.Same(category, product.Category);
-                Assert.Equal(EntityState.Unchanged, context.Entry(category).State);
-                Assert.Equal(EntityState.Unchanged, context.Entry(product).State);
-            }
-        }
-
-        [Fact] // Issue #1246
-        public void Can_attach_with_inconsistent_FK_principal_first_fully_fixed_up_with_tracked_FK_match()
-        {
-            using (var context = new EarlyLearningCenter(InMemoryTestHelpers.Instance.CreateServiceProvider()))
-            {
-                var category7 = context.Attach(new Category { Id = 7, Products = new List<Product>() }).Entity;
-
-                var category = new Category { Id = 1, Name = "Beverages" };
-                var product = new Product { Id = 1, CategoryId = 7, Name = "Marmite", Category = category };
-                category.Products = new List<Product> { product };
-
-                context.Entry(category).State = EntityState.Unchanged;
-
-                Assert.Equal(7, product.CategoryId);
-                Assert.Same(product, category.Products.Single());
-                Assert.Same(category, product.Category);
-                Assert.Empty(category7.Products);
-                Assert.Equal(EntityState.Unchanged, context.Entry(category).State);
-                Assert.Equal(EntityState.Detached, context.Entry(product).State);
-
-                context.Attach(product);
-
-                Assert.Equal(1, product.CategoryId);
-                Assert.Same(product, category.Products.Single());
-                Assert.Same(category, product.Category);
-                Assert.Same(product, category.Products.Single());
-                Assert.Equal(EntityState.Unchanged, context.Entry(category).State);
-
-                Assert.Equal(EntityState.Unchanged, context.Entry(product).State);
-            }
-        }
-
-        [Fact] // Issue #1246
-        public void Can_attach_with_inconsistent_FK_dependent_first_fully_fixed_up_with_tracked_FK_match()
-        {
-            using (var context = new EarlyLearningCenter(InMemoryTestHelpers.Instance.CreateServiceProvider()))
-            {
-                var category7 = context.Attach(new Category { Id = 7, Products = new List<Product>() }).Entity;
-
-                var category = new Category { Id = 1, Name = "Beverages" };
-                var product = new Product { Id = 1, CategoryId = 7, Name = "Marmite", Category = category };
-                category.Products = new List<Product> { product };
-
-                context.Attach(product);
-
-                Assert.Equal(7, product.CategoryId);
-                Assert.Same(product, category.Products.Single());
-                Assert.Same(category7, product.Category);
-                Assert.Same(product, category7.Products.Single());
-                Assert.Equal(EntityState.Detached, context.Entry(category).State);
-                Assert.Equal(EntityState.Unchanged, context.Entry(product).State);
-
-                context.Attach(category);
-
-                Assert.Equal(1, product.CategoryId);
-                Assert.Same(product, category.Products.Single());
-                Assert.Same(category, product.Category);
-                Assert.Equal(EntityState.Unchanged, context.Entry(category).State);
-                Assert.Equal(EntityState.Unchanged, context.Entry(product).State);
-            }
-        }
-
-        [Fact] // Issue #1246
-        public void Can_attach_with_inconsistent_FK_principal_first_collection_not_fixed_up_with_tracked_FK_match()
-        {
-            using (var context = new EarlyLearningCenter(InMemoryTestHelpers.Instance.CreateServiceProvider()))
-            {
-                var category7 = context.Attach(new Category { Id = 7, Products = new List<Product>() }).Entity;
-
-                var category = new Category { Id = 1, Name = "Beverages" };
-                var product = new Product { Id = 1, CategoryId = 7, Name = "Marmite", Category = category };
-                category.Products = new List<Product>();
-
-                context.Attach(category);
-
-                Assert.Equal(7, product.CategoryId);
-                Assert.Empty(category.Products);
-                Assert.Same(category, product.Category);
-                Assert.Empty(category7.Products);
-                Assert.Equal(EntityState.Unchanged, context.Entry(category).State);
-                Assert.Equal(EntityState.Detached, context.Entry(product).State);
-
-                context.Attach(product);
-
-                Assert.Equal(7, product.CategoryId);
-                Assert.Empty(category.Products);
-                Assert.Same(category7, product.Category);
-                Assert.Same(product, category7.Products.Single());
-                Assert.Equal(EntityState.Unchanged, context.Entry(category).State);
-                Assert.Equal(EntityState.Unchanged, context.Entry(product).State);
-            }
-        }
-
-        [Fact] // Issue #1246
-        public void Can_attach_with_inconsistent_FK_dependent_first_collection_not_fixed_up_with_tracked_FK_match()
-        {
-            using (var context = new EarlyLearningCenter(InMemoryTestHelpers.Instance.CreateServiceProvider()))
-            {
-                var category7 = context.Attach(new Category { Id = 7, Products = new List<Product>() }).Entity;
-
-                var category = new Category { Id = 1, Name = "Beverages" };
-                var product = new Product { Id = 1, CategoryId = 7, Name = "Marmite", Category = category };
-                category.Products = new List<Product>();
-
-                context.Attach(product);
-
-                Assert.Equal(7, product.CategoryId);
-                Assert.Empty(category.Products);
-                Assert.Same(category7, product.Category);
-                Assert.Same(product, category7.Products.Single());
-                Assert.Equal(EntityState.Detached, context.Entry(category).State);
-                Assert.Equal(EntityState.Unchanged, context.Entry(product).State);
-
-                context.Attach(category);
-
-                Assert.Equal(7, product.CategoryId);
-                Assert.Empty(category.Products);
-                Assert.Same(category7, product.Category);
-                Assert.Same(product, category7.Products.Single());
-                Assert.Equal(EntityState.Unchanged, context.Entry(category).State);
-                Assert.Equal(EntityState.Unchanged, context.Entry(product).State);
-            }
-        }
-
-        [Fact] // Issue #1246
-        public void Can_attach_with_inconsistent_FK_principal_first_reference_not_fixed_up_with_tracked_FK_match()
-        {
-            using (var context = new EarlyLearningCenter(InMemoryTestHelpers.Instance.CreateServiceProvider()))
-            {
-                var category7 = context.Attach(new Category { Id = 7, Products = new List<Product>() }).Entity;
-
-                var category = new Category { Id = 1, Name = "Beverages" };
-                var product = new Product { Id = 1, CategoryId = 7, Name = "Marmite" };
-                category.Products = new List<Product> { product };
-
-                context.Entry(category).State = EntityState.Unchanged;
-
-                Assert.Equal(7, product.CategoryId);
-                Assert.Same(product, category.Products.Single());
-                Assert.Null(product.Category);
-                Assert.Empty(category7.Products);
-                Assert.Equal(EntityState.Unchanged, context.Entry(category).State);
-                Assert.Equal(EntityState.Detached, context.Entry(product).State);
-
-                context.Attach(product);
-
-                Assert.Equal(1, product.CategoryId);
-                Assert.Same(product, category.Products.Single());
-                Assert.Same(category, product.Category);
-                Assert.Same(product, category.Products.Single());
-                Assert.Equal(EntityState.Unchanged, context.Entry(category).State);
-                Assert.Equal(EntityState.Unchanged, context.Entry(product).State);
-            }
-        }
-
-        [Fact] // Issue #1246
-        public void Can_attach_with_inconsistent_FK_dependent_first_reference_not_fixed_up_with_tracked_FK_match()
-        {
-            using (var context = new EarlyLearningCenter(InMemoryTestHelpers.Instance.CreateServiceProvider()))
-            {
-                var category7 = context.Attach(new Category { Id = 7, Products = new List<Product>() }).Entity;
-
-                var category = new Category { Id = 1, Name = "Beverages" };
-                var product = new Product { Id = 1, CategoryId = 7, Name = "Marmite" };
-                category.Products = new List<Product> { product };
-
-                context.Attach(product);
-
-                Assert.Equal(7, product.CategoryId);
-                Assert.Same(product, category.Products.Single());
-                Assert.Same(category7, product.Category);
-                Assert.Same(product, category7.Products.Single());
-                Assert.Equal(EntityState.Detached, context.Entry(category).State);
-                Assert.Equal(EntityState.Unchanged, context.Entry(product).State);
-
-                context.Attach(category);
-
-                Assert.Equal(1, product.CategoryId);
-                Assert.Same(product, category.Products.Single());
-                Assert.Same(category, product.Category);
-                Assert.Equal(EntityState.Unchanged, context.Entry(category).State);
-                Assert.Equal(EntityState.Unchanged, context.Entry(product).State);
-            }
-        }
-
-        [Fact] // Issue #1246
-        public void Can_set_set_to_Unchanged_with_inconsistent_FK_principal_first_fully_fixed_up_with_tracked_FK_match()
-        {
-            using (var context = new EarlyLearningCenter(InMemoryTestHelpers.Instance.CreateServiceProvider()))
-            {
-                var category7 = context.Attach(new Category { Id = 7, Products = new List<Product>() }).Entity;
-
-                var category = new Category { Id = 1, Name = "Beverages" };
-                var product = new Product { Id = 1, CategoryId = 7, Name = "Marmite", Category = category };
-                category.Products = new List<Product> { product };
-
-                context.Entry(category).State = EntityState.Unchanged;
-
-                Assert.Equal(7, product.CategoryId);
-                Assert.Same(product, category.Products.Single());
-                Assert.Same(category, product.Category);
-                Assert.Empty(category7.Products);
-                Assert.Equal(EntityState.Unchanged, context.Entry(category).State);
-                Assert.Equal(EntityState.Detached, context.Entry(product).State);
-
-                context.Entry(product).State = EntityState.Unchanged;
-
-                Assert.Equal(1, product.CategoryId);
-                Assert.Same(product, category.Products.Single());
-                Assert.Same(category, product.Category);
-                Assert.Same(product, category.Products.Single());
-                Assert.Equal(EntityState.Unchanged, context.Entry(category).State);
-                Assert.Equal(EntityState.Unchanged, context.Entry(product).State);
-            }
-        }
-
-        [Fact] // Issue #1246
-        public void Can_set_set_to_Unchanged_with_inconsistent_FK_dependent_first_fully_fixed_up_with_tracked_FK_match()
-        {
-            using (var context = new EarlyLearningCenter(InMemoryTestHelpers.Instance.CreateServiceProvider()))
-            {
-                var category7 = context.Attach(new Category { Id = 7, Products = new List<Product>() }).Entity;
-
-                var category = new Category { Id = 1, Name = "Beverages" };
-                var product = new Product { Id = 1, CategoryId = 7, Name = "Marmite", Category = category };
-                category.Products = new List<Product> { product };
-
-                context.Entry(product).State = EntityState.Unchanged;
-
-                Assert.Equal(7, product.CategoryId);
-                Assert.Same(product, category.Products.Single());
-                Assert.Same(category7, product.Category);
-                Assert.Same(product, category7.Products.Single());
-                Assert.Equal(EntityState.Detached, context.Entry(category).State);
-                Assert.Equal(EntityState.Unchanged, context.Entry(product).State);
-
-                context.Entry(category).State = EntityState.Unchanged;
-
-                Assert.Equal(1, product.CategoryId);
-                Assert.Same(product, category.Products.Single());
-                Assert.Same(category, product.Category);
-                Assert.Equal(EntityState.Unchanged, context.Entry(category).State);
-                Assert.Equal(EntityState.Unchanged, context.Entry(product).State);
-            }
-        }
-
-        [Fact] // Issue #1246
-        public void Can_set_set_to_Unchanged_with_inconsistent_FK_principal_first_collection_not_fixed_up_with_tracked_FK_match()
-        {
-            using (var context = new EarlyLearningCenter(InMemoryTestHelpers.Instance.CreateServiceProvider()))
-            {
-                var category7 = context.Attach(new Category { Id = 7, Products = new List<Product>() }).Entity;
-
-                var category = new Category { Id = 1, Name = "Beverages" };
-                var product = new Product { Id = 1, CategoryId = 7, Name = "Marmite", Category = category };
-                category.Products = new List<Product>();
-
-                context.Entry(category).State = EntityState.Unchanged;
-
-                Assert.Equal(7, product.CategoryId);
-                Assert.Empty(category.Products);
-                Assert.Same(category, product.Category);
-                Assert.Empty(category7.Products);
-                Assert.Equal(EntityState.Unchanged, context.Entry(category).State);
-                Assert.Equal(EntityState.Detached, context.Entry(product).State);
-
-                context.Entry(product).State = EntityState.Unchanged;
-
-                Assert.Equal(7, product.CategoryId);
-                Assert.Empty(category.Products);
-                Assert.Same(category7, product.Category);
-                Assert.Same(product, category7.Products.Single());
-                Assert.Equal(EntityState.Unchanged, context.Entry(category).State);
-                Assert.Equal(EntityState.Unchanged, context.Entry(product).State);
-            }
-        }
-
-        [Fact] // Issue #1246
-        public void Can_set_set_to_Unchanged_with_inconsistent_FK_dependent_first_collection_not_fixed_up_with_tracked_FK_match()
-        {
-            using (var context = new EarlyLearningCenter(InMemoryTestHelpers.Instance.CreateServiceProvider()))
-            {
-                var category7 = context.Attach(new Category { Id = 7, Products = new List<Product>() }).Entity;
-
-                var category = new Category { Id = 1, Name = "Beverages" };
-                var product = new Product { Id = 1, CategoryId = 7, Name = "Marmite", Category = category };
-                category.Products = new List<Product>();
-
-                context.Entry(product).State = EntityState.Unchanged;
-
-                Assert.Equal(7, product.CategoryId);
-                Assert.Empty(category.Products);
-                Assert.Same(category7, product.Category);
-                Assert.Same(product, category7.Products.Single());
-                Assert.Equal(EntityState.Detached, context.Entry(category).State);
-                Assert.Equal(EntityState.Unchanged, context.Entry(product).State);
-
-                context.Entry(category).State = EntityState.Unchanged;
-
-                Assert.Equal(7, product.CategoryId);
-                Assert.Empty(category.Products);
-                Assert.Same(category7, product.Category);
-                Assert.Same(product, category7.Products.Single());
-                Assert.Equal(EntityState.Unchanged, context.Entry(category).State);
-                Assert.Equal(EntityState.Unchanged, context.Entry(product).State);
-            }
-        }
-
-        [Fact] // Issue #1246
-        public void Can_set_set_to_Unchanged_with_inconsistent_FK_principal_first_reference_not_fixed_up_with_tracked_FK_match()
-        {
-            using (var context = new EarlyLearningCenter(InMemoryTestHelpers.Instance.CreateServiceProvider()))
-            {
-                var category7 = context.Attach(new Category { Id = 7, Products = new List<Product>() }).Entity;
-
-                var category = new Category { Id = 1, Name = "Beverages" };
-                var product = new Product { Id = 1, CategoryId = 7, Name = "Marmite" };
-                category.Products = new List<Product> { product };
-
-                context.Entry(category).State = EntityState.Unchanged;
-
-                Assert.Equal(7, product.CategoryId);
-                Assert.Same(product, category.Products.Single());
-                Assert.Null(product.Category);
-                Assert.Empty(category7.Products);
-                Assert.Equal(EntityState.Unchanged, context.Entry(category).State);
-                Assert.Equal(EntityState.Detached, context.Entry(product).State);
-
-                context.Entry(product).State = EntityState.Unchanged;
-
-                Assert.Equal(1, product.CategoryId);
-                Assert.Same(product, category.Products.Single());
-                Assert.Same(category, product.Category);
-                Assert.Same(product, category.Products.Single());
-                Assert.Equal(EntityState.Unchanged, context.Entry(category).State);
-                Assert.Equal(EntityState.Unchanged, context.Entry(product).State);
-            }
-        }
-
-        [Fact] // Issue #1246
-        public void Can_set_set_to_Unchanged_with_inconsistent_FK_dependent_first_reference_not_fixed_up_with_tracked_FK_match()
-        {
-            using (var context = new EarlyLearningCenter(InMemoryTestHelpers.Instance.CreateServiceProvider()))
-            {
-                var category7 = context.Attach(new Category { Id = 7, Products = new List<Product>() }).Entity;
-
-                var category = new Category { Id = 1, Name = "Beverages" };
-                var product = new Product { Id = 1, CategoryId = 7, Name = "Marmite" };
-                category.Products = new List<Product> { product };
-
-                context.Entry(product).State = EntityState.Unchanged;
-
-                Assert.Equal(7, product.CategoryId);
-                Assert.Same(product, category.Products.Single());
-                Assert.Same(category7, product.Category);
-                Assert.Same(product, category7.Products.Single());
-                Assert.Equal(EntityState.Detached, context.Entry(category).State);
-                Assert.Equal(EntityState.Unchanged, context.Entry(product).State);
-
-                context.Entry(category).State = EntityState.Unchanged;
-
-                Assert.Equal(1, product.CategoryId);
-                Assert.Same(product, category.Products.Single());
-                Assert.Same(category, product.Category);
-                Assert.Equal(EntityState.Unchanged, context.Entry(category).State);
-                Assert.Equal(EntityState.Unchanged, context.Entry(product).State);
-            }
-        }
-
-        [Fact]
-        public void Context_can_build_model_using_DbSet_properties()
-        {
-            using (var context = new EarlyLearningCenter(InMemoryTestHelpers.Instance.CreateServiceProvider()))
-            {
-                Assert.Equal(
-                    new[] { typeof(Category).FullName, typeof(Product).FullName, typeof(TheGu).FullName },
-                    context.Model.GetEntityTypes().Select(e => e.Name).ToArray());
-
-                var categoryType = context.Model.FindEntityType(typeof(Category));
-                Assert.Equal("Id", categoryType.FindPrimaryKey().Properties.Single().Name);
-                Assert.Equal(
-                    new[] { "Id", "Name" },
-                    categoryType.GetProperties().Select(p => p.Name).ToArray());
-
-                var productType = context.Model.FindEntityType(typeof(Product));
-                Assert.Equal("Id", productType.FindPrimaryKey().Properties.Single().Name);
-                Assert.Equal(
-                    new[] { "Id", "CategoryId", "Name", "Price" },
-                    productType.GetProperties().Select(p => p.Name).ToArray());
-
-                var guType = context.Model.FindEntityType(typeof(TheGu));
-                Assert.Equal("Id", guType.FindPrimaryKey().Properties.Single().Name);
-                Assert.Equal(
-                    new[] { "Id", "ShirtColor" },
-                    guType.GetProperties().Select(p => p.Name).ToArray());
-            }
-        }
-
-        [Fact]
-        public void Context_will_use_explicit_model_if_set_in_config()
-        {
-            var model = new Model();
-            model.AddEntityType(typeof(TheGu));
-
-            using (var context = new EarlyLearningCenter(
-                InMemoryTestHelpers.Instance.CreateServiceProvider(),
-                new DbContextOptionsBuilder().UseModel(model).Options))
-            {
-                Assert.Equal(
-                    new[] { typeof(TheGu).FullName },
-                    context.Model.GetEntityTypes().Select(e => e.Name).ToArray());
-            }
-        }
-
-        [Fact]
-        public void Context_initializes_all_DbSet_properties_with_setters()
-        {
-            using (var context = new ContextWithSets())
-            {
-                Assert.NotNull(context.Products);
-                Assert.NotNull(context.Categories);
-                Assert.NotNull(context.GetGus());
-                Assert.Null(context.NoSetter);
-            }
-        }
-
-        private class ContextWithSets : DbContext
-        {
-            public DbSet<Product> Products { get; set; }
-            public DbSet<Category> Categories { get; private set; }
-            private DbSet<TheGu> Gus { get; set; }
-
-            public DbSet<Random> NoSetter { get; } = null;
-
-            public DbSet<TheGu> GetGus()
-            {
-                return Gus;
-            }
-        }
-
-        [Fact]
-        public void Default_services_are_registered_when_parameterless_constructor_used()
-        {
-            using (var context = new EarlyLearningCenter())
-            {
-                Assert.IsType<DbSetFinder>(context.GetService<IDbSetFinder>());
-            }
-        }
-
-        [Fact]
-        public void Default_context_scoped_services_are_registered_when_parameterless_constructor_used()
-        {
-            using (var context = new EarlyLearningCenter())
-            {
-                Assert.IsType<InternalEntityEntryFactory>(context.GetService<IInternalEntityEntryFactory>());
-            }
-        }
-
-        [Fact]
-        public void Can_get_singleton_service_from_scoped_configuration()
-        {
-            using (var context = new EarlyLearningCenter())
-            {
-                Assert.IsType<StateManager>(context.GetService<IStateManager>());
-            }
-        }
-
-        [Fact]
-        public void Can_start_with_custom_services_by_passing_in_base_service_provider()
-        {
-            var factory = Mock.Of<INavigationFixer>();
-
-            var provider = new ServiceCollection()
-                .AddEntityFrameworkInMemoryDatabase()
-                .AddSingleton(factory)
-                .BuildServiceProvider();
-
-            using (var context = new EarlyLearningCenter(provider))
-            {
-                Assert.Same(factory, context.GetService<INavigationFixer>());
-            }
-        }
-
-        [Fact]
-        public void Required_low_level_services_are_added_if_needed()
-        {
-            var serviceCollection = new ServiceCollection();
-            new EntityFrameworkServicesBuilder(serviceCollection).TryAddCoreServices();
-            var provider = serviceCollection.BuildServiceProvider();
-
-            Assert.IsType<LoggerFactory>(provider.GetRequiredService<ILoggerFactory>());
-        }
-
-        [Fact]
-        public void Required_low_level_services_are_not_added_if_already_present()
-        {
-            var serviceCollection = new ServiceCollection();
-            var loggerFactory = new FakeLoggerFactory();
-
-            serviceCollection.AddSingleton<ILoggerFactory>(loggerFactory);
-
-            new EntityFrameworkServicesBuilder(serviceCollection).TryAddCoreServices();
-
-            var provider = serviceCollection.BuildServiceProvider();
-
-            Assert.Same(loggerFactory, provider.GetRequiredService<ILoggerFactory>());
-        }
-
-        [Fact]
-        public void Low_level_services_can_be_replaced_after_being_added()
-        {
-            var serviceCollection = new ServiceCollection();
-            var loggerFactory = new FakeLoggerFactory();
-
-            new EntityFrameworkServicesBuilder(serviceCollection).TryAddCoreServices();
-
-            serviceCollection.AddSingleton<ILoggerFactory>(loggerFactory);
-
-            var provider = serviceCollection.BuildServiceProvider();
-
-            Assert.Same(loggerFactory, provider.GetRequiredService<ILoggerFactory>());
-        }
-
-        [Fact]
-        public void Can_replace_already_registered_service_with_new_service()
-        {
-            var factory = Mock.Of<INavigationFixer>();
-            var provider = new ServiceCollection()
-                .AddEntityFrameworkInMemoryDatabase()
-                .AddSingleton(factory)
-                .BuildServiceProvider();
-
-            using (var context = new EarlyLearningCenter(provider))
-            {
-                Assert.Same(factory, context.GetService<INavigationFixer>());
-            }
-        }
-
-        [Fact]
-        public void Can_set_known_singleton_services_using_instance_sugar()
-        {
-            var modelSource = Mock.Of<IModelSource>();
-
-            var services = new ServiceCollection()
-                .AddSingleton(modelSource);
-
-            var provider = InMemoryTestHelpers.Instance.CreateServiceProvider(services);
-
-            using (var context = new EarlyLearningCenter(provider))
-            {
-                Assert.Same(modelSource, context.GetService<IModelSource>());
-            }
-        }
-
-        [Fact]
-        public void Can_set_known_singleton_services_using_type_activation()
-        {
-            var services = new ServiceCollection()
-                .AddSingleton<IModelSource, FakeModelSource>();
-
-            var provider = InMemoryTestHelpers.Instance.CreateServiceProvider(services);
-
-            using (var context = new EarlyLearningCenter(provider))
-            {
-                Assert.IsType<FakeModelSource>(context.GetService<IModelSource>());
-            }
-        }
-
-        [Fact]
-        public void Can_set_known_context_scoped_services_using_type_activation()
-        {
-            var services = new ServiceCollection()
-                .AddScoped<IStateManager, FakeStateManager>();
-
-            var provider = InMemoryTestHelpers.Instance.CreateServiceProvider(services);
-
-            using (var context = new EarlyLearningCenter(provider))
-            {
-                Assert.IsType<FakeStateManager>(context.GetService<IStateManager>());
-            }
-        }
-
-        [Fact]
-        public void Replaced_services_are_scoped_appropriately()
-        {
-            var provider = new ServiceCollection()
-                .AddEntityFrameworkInMemoryDatabase()
-                .AddSingleton<IModelSource, FakeModelSource>()
-                .AddScoped<IStateManager, FakeStateManager>()
-                .BuildServiceProvider();
-
-            var context = new EarlyLearningCenter(provider);
-
-            var modelSource = context.GetService<IModelSource>();
-
-            context.Dispose();
-
-            context = new EarlyLearningCenter(provider);
-
-            var stateManager = context.GetService<IStateManager>();
-
-            Assert.Same(stateManager, context.GetService<IStateManager>());
-
-            Assert.Same(modelSource, context.GetService<IModelSource>());
-
-            context.Dispose();
-
-            context = new EarlyLearningCenter(provider);
-
-            Assert.NotSame(stateManager, context.GetService<IStateManager>());
-
-            Assert.Same(modelSource, context.GetService<IModelSource>());
-
-            context.Dispose();
-        }
-
-        [Fact]
-        public void Can_get_replaced_singleton_service_from_scoped_configuration()
-        {
-            var provider = new ServiceCollection()
-                .AddEntityFrameworkInMemoryDatabase()
-                .AddSingleton<IEntityMaterializerSource, FakeEntityMaterializerSource>()
-                .BuildServiceProvider();
-
-            using (var context = new EarlyLearningCenter(provider))
-            {
-                Assert.IsType<FakeEntityMaterializerSource>(context.GetService<IEntityMaterializerSource>());
-            }
-        }
-
-        private class Category
-        {
-            public int Id { get; set; }
-            public string Name { get; set; }
-
-            public List<Product> Products { get; set; }
-        }
-
-        private class Product
-        {
-            public int Id { get; set; }
-            public string Name { get; set; }
-            public decimal Price { get; set; }
-
-            public int CategoryId { get; set; }
-            public Category Category { get; set; }
-        }
-
-        private class TheGu
-        {
-            public Guid Id { get; set; }
-            public string ShirtColor { get; set; }
-        }
-
-        private class EarlyLearningCenter : DbContext
-        {
-            private readonly IServiceProvider _serviceProvider;
-
-            public EarlyLearningCenter()
-            {
-            }
-
-            public EarlyLearningCenter(IServiceProvider serviceProvider)
-            {
-                _serviceProvider = serviceProvider;
-            }
-
-            public EarlyLearningCenter(IServiceProvider serviceProvider, DbContextOptions options)
-                : base(options)
-            {
-                _serviceProvider = serviceProvider;
-            }
-
-            public DbSet<Product> Products { get; set; }
-            public DbSet<Category> Categories { get; set; }
-            public DbSet<TheGu> Gus { get; set; }
-
-            protected internal override void OnConfiguring(DbContextOptionsBuilder optionsBuilder)
-                => optionsBuilder
-                    .UseInMemoryDatabase(Guid.NewGuid().ToString())
-                    .UseInternalServiceProvider(_serviceProvider);
-
-            protected internal override void OnModelCreating(ModelBuilder modelBuilder)
-            {
-                modelBuilder
-                    .Entity<Category>().HasMany(e => e.Products).WithOne(e => e.Category);
-            }
-        }
-
-        private class FakeEntityMaterializerSource : EntityMaterializerSource
-        {
-        }
-
-        private class FakeLoggerFactory : ILoggerFactory
-        {
-            public ILogger CreateLogger(string name) => null;
-
-            public void AddProvider(ILoggerProvider provider)
-            {
-            }
-
-            public void Dispose()
-            {
-            }
-        }
-
-        private class FakeModelSource : IModelSource
-        {
-            public virtual IModel GetModel(DbContext context, IConventionSetBuilder conventionSetBuilder, IModelValidator validator = null)
-                => null;
-        }
-
-        [Fact]
-        public void Can_use_derived_context()
-        {
-            var singleton = new object[3];
-
-            using (var context = new ConstructorTestContextWithOC1A())
-            {
-                Assert.NotNull(singleton[0] = context.GetService<IInMemoryStoreCache>());
-                Assert.NotNull(singleton[1] = context.GetService<ILoggerFactory>());
-                Assert.NotNull(singleton[2] = context.GetService<IMemoryCache>());
-
-                Assert.NotNull(context.GetService<IDiagnosticsLogger<DbLoggerCategory.Infrastructure>>());
-            }
-
-            using (var context = new ConstructorTestContextWithOC1A())
-            {
-                Assert.Same(singleton[0], context.GetService<IInMemoryStoreCache>());
-                Assert.Same(singleton[1], context.GetService<ILoggerFactory>());
-                Assert.Same(singleton[2], context.GetService<IMemoryCache>());
-            }
-        }
-
-        [Fact]
-        public void Can_use_derived_context_with_external_services()
-        {
-            var appServiceProivder = new ServiceCollection()
-                .AddLogging()
-                .AddMemoryCache()
-                .BuildServiceProvider();
-
-            var loggerFactory = new WrappingLoggerFactory(appServiceProivder.GetService<ILoggerFactory>());
-            var memoryCache = appServiceProivder.GetService<IMemoryCache>();
-
-            IInMemoryStoreCache singleton;
-
-            using (var context = new ConstructorTestContextWithOC1B(loggerFactory, memoryCache))
-            {
-                Assert.NotNull(singleton = context.GetService<IInMemoryStoreCache>());
-                Assert.Same(loggerFactory, context.GetService<ILoggerFactory>());
-                Assert.Same(memoryCache, context.GetService<IMemoryCache>());
-
-                Assert.NotNull(context.GetService<IDiagnosticsLogger<DbLoggerCategory.Infrastructure>>());
-                Assert.Contains(DbLoggerCategory.Infrastructure.Name, loggerFactory.CreatedLoggers);
-            }
-
-            using (var context = new ConstructorTestContextWithOC1B(loggerFactory, memoryCache))
-            {
-                Assert.Same(singleton, context.GetService<IInMemoryStoreCache>());
-                Assert.Same(loggerFactory, context.GetService<ILoggerFactory>());
-                Assert.Same(memoryCache, context.GetService<IMemoryCache>());
-            }
-        }
-
-        [Fact]
-        public void Can_use_derived_context_with_options()
-        {
-            var options = new DbContextOptionsBuilder<ConstructorTestContextWithOC3A>()
-                .UseInMemoryDatabase(Guid.NewGuid().ToString())
-                .Options;
-
-            var singleton = new object[3];
-
-            using (var context = new ConstructorTestContextWithOC3A(options))
-            {
-                Assert.NotNull(singleton[0] = context.GetService<IInMemoryStoreCache>());
-                Assert.NotNull(singleton[1] = context.GetService<ILoggerFactory>());
-                Assert.NotNull(singleton[2] = context.GetService<IMemoryCache>());
-                Assert.Same(options, context.GetService<IDbContextOptions>());
-
-                Assert.NotNull(context.GetService<IDiagnosticsLogger<DbLoggerCategory.Infrastructure>>());
-            }
-
-            using (var context = new ConstructorTestContextWithOC3A(options))
-            {
-                Assert.Same(singleton[0], context.GetService<IInMemoryStoreCache>());
-                Assert.Same(singleton[1], context.GetService<ILoggerFactory>());
-                Assert.Same(singleton[2], context.GetService<IMemoryCache>());
-                Assert.Same(options, context.GetService<IDbContextOptions>());
-            }
-        }
-
-        [Fact]
-        public void Can_use_derived_context_with_options_and_external_services()
-        {
-            var appServiceProivder = new ServiceCollection()
-                .AddLogging()
-                .AddMemoryCache()
-                .BuildServiceProvider();
-
-            var loggerFactory = new WrappingLoggerFactory(appServiceProivder.GetService<ILoggerFactory>());
-            var memoryCache = appServiceProivder.GetService<IMemoryCache>();
-
-            var options = new DbContextOptionsBuilder<ConstructorTestContextWithOC3A>()
-                .UseInMemoryDatabase(Guid.NewGuid().ToString())
-                .UseLoggerFactory(loggerFactory)
-                .UseMemoryCache(memoryCache)
-                .Options;
-
-            IInMemoryStoreCache singleton;
-
-            using (var context = new ConstructorTestContextWithOC3A(options))
-            {
-                Assert.NotNull(singleton = context.GetService<IInMemoryStoreCache>());
-                Assert.Same(loggerFactory, context.GetService<ILoggerFactory>());
-                Assert.Same(memoryCache, context.GetService<IMemoryCache>());
-                Assert.Same(options, context.GetService<IDbContextOptions>());
-
-                Assert.NotNull(context.GetService<IDiagnosticsLogger<DbLoggerCategory.Infrastructure>>());
-                Assert.Contains(DbLoggerCategory.Infrastructure.Name, loggerFactory.CreatedLoggers);
-            }
-
-            using (var context = new ConstructorTestContextWithOC3A(options))
-            {
-                Assert.Same(singleton, context.GetService<IInMemoryStoreCache>());
-                Assert.Same(loggerFactory, context.GetService<ILoggerFactory>());
-                Assert.Same(memoryCache, context.GetService<IMemoryCache>());
-                Assert.Same(options, context.GetService<IDbContextOptions>());
-            }
-        }
-
-        [Fact]
-        public void Can_use_derived_context_controlling_internal_services()
-        {
-            var internalServiceProivder = new ServiceCollection()
-                .AddEntityFrameworkInMemoryDatabase()
-                .BuildServiceProvider();
-
-            var singleton = new object[3];
-
-            using (var context = new ConstructorTestContextWithOC2A(internalServiceProivder))
-            {
-                Assert.NotNull(singleton[0] = context.GetService<IInMemoryStoreCache>());
-                Assert.NotNull(singleton[1] = context.GetService<ILoggerFactory>());
-                Assert.NotNull(singleton[2] = context.GetService<IMemoryCache>());
-
-                Assert.NotNull(context.GetService<IDiagnosticsLogger<DbLoggerCategory.Infrastructure>>());
-
-                Assert.Same(singleton[0], internalServiceProivder.GetService<IInMemoryStoreCache>());
-                Assert.Same(singleton[1], internalServiceProivder.GetService<ILoggerFactory>());
-                Assert.Same(singleton[2], internalServiceProivder.GetService<IMemoryCache>());
-            }
-
-            using (var context = new ConstructorTestContextWithOC2A(internalServiceProivder))
-            {
-                Assert.Same(singleton[0], context.GetService<IInMemoryStoreCache>());
-                Assert.Same(singleton[1], context.GetService<ILoggerFactory>());
-                Assert.Same(singleton[2], context.GetService<IMemoryCache>());
-            }
-        }
-
-        [Fact]
-        public void Can_use_derived_context_controlling_internal_services_with_options()
-        {
-            var internalServiceProivder = new ServiceCollection()
-                .AddEntityFrameworkInMemoryDatabase()
-                .BuildServiceProvider();
-
-            var options = new DbContextOptionsBuilder<ConstructorTestContextWithOC3A>()
-                .UseInMemoryDatabase(Guid.NewGuid().ToString())
-                .UseInternalServiceProvider(internalServiceProivder)
-                .Options;
-
-            var singleton = new object[3];
-
-            using (var context = new ConstructorTestContextWithOC3A(options))
-            {
-                Assert.NotNull(singleton[0] = context.GetService<IInMemoryStoreCache>());
-                Assert.NotNull(singleton[1] = context.GetService<ILoggerFactory>());
-                Assert.NotNull(singleton[2] = context.GetService<IMemoryCache>());
-                Assert.Same(options, context.GetService<IDbContextOptions>());
-
-                Assert.NotNull(context.GetService<IDiagnosticsLogger<DbLoggerCategory.Infrastructure>>());
-
-                Assert.Same(singleton[0], internalServiceProivder.GetService<IInMemoryStoreCache>());
-                Assert.Same(singleton[1], internalServiceProivder.GetService<ILoggerFactory>());
-                Assert.Same(singleton[2], internalServiceProivder.GetService<IMemoryCache>());
-            }
-
-            using (var context = new ConstructorTestContextWithOC3A(options))
-            {
-                Assert.Same(singleton[0], context.GetService<IInMemoryStoreCache>());
-                Assert.Same(singleton[1], context.GetService<ILoggerFactory>());
-                Assert.Same(singleton[2], context.GetService<IMemoryCache>());
-                Assert.Same(options, context.GetService<IDbContextOptions>());
-            }
-        }
-
-        [Fact]
-        public void Can_use_derived_context_with_options_no_OnConfiguring()
-        {
-            var options = new DbContextOptionsBuilder<ConstructorTestContext1A>()
-                .UseInMemoryDatabase(Guid.NewGuid().ToString())
-                .Options;
-
-            var singleton = new object[3];
-
-            using (var context = new ConstructorTestContext1A(options))
-            {
-                Assert.NotNull(singleton[0] = context.GetService<IInMemoryStoreCache>());
-                Assert.NotNull(singleton[1] = context.GetService<ILoggerFactory>());
-                Assert.NotNull(singleton[2] = context.GetService<IMemoryCache>());
-                Assert.Same(options, context.GetService<IDbContextOptions>());
-
-                Assert.NotNull(context.GetService<IDiagnosticsLogger<DbLoggerCategory.Infrastructure>>());
-            }
-
-            using (var context = new ConstructorTestContext1A(options))
-            {
-                Assert.Same(singleton[0], context.GetService<IInMemoryStoreCache>());
-                Assert.Same(singleton[1], context.GetService<ILoggerFactory>());
-                Assert.Same(singleton[2], context.GetService<IMemoryCache>());
-                Assert.Same(options, context.GetService<IDbContextOptions>());
-            }
-        }
-
-        [Fact]
-        public void Can_use_derived_context_with_options_and_external_services_no_OnConfiguring()
-        {
-            var appServiceProivder = new ServiceCollection()
-                .AddLogging()
-                .AddMemoryCache()
-                .BuildServiceProvider();
-
-            var loggerFactory = new WrappingLoggerFactory(appServiceProivder.GetService<ILoggerFactory>());
-            var memoryCache = appServiceProivder.GetService<IMemoryCache>();
-
-            var options = new DbContextOptionsBuilder<ConstructorTestContext1A>()
-                .UseInMemoryDatabase(Guid.NewGuid().ToString())
-                .UseLoggerFactory(loggerFactory)
-                .UseMemoryCache(memoryCache)
-                .Options;
-
-            IInMemoryStoreCache singleton;
-
-            using (var context = new ConstructorTestContext1A(options))
-            {
-                Assert.NotNull(singleton = context.GetService<IInMemoryStoreCache>());
-                Assert.Same(loggerFactory, context.GetService<ILoggerFactory>());
-                Assert.Same(memoryCache, context.GetService<IMemoryCache>());
-                Assert.Same(options, context.GetService<IDbContextOptions>());
-
-                Assert.NotNull(context.GetService<IDiagnosticsLogger<DbLoggerCategory.Infrastructure>>());
-                Assert.Contains(DbLoggerCategory.Infrastructure.Name, loggerFactory.CreatedLoggers);
-            }
-
-            using (var context = new ConstructorTestContext1A(options))
-            {
-                Assert.Same(singleton, context.GetService<IInMemoryStoreCache>());
-                Assert.Same(loggerFactory, context.GetService<ILoggerFactory>());
-                Assert.Same(memoryCache, context.GetService<IMemoryCache>());
-                Assert.Same(options, context.GetService<IDbContextOptions>());
-            }
-        }
-
-        [Fact]
-        public void Can_use_derived_context_controlling_internal_services_with_options_no_OnConfiguring()
-        {
-            var internalServiceProivder = new ServiceCollection()
-                .AddEntityFrameworkInMemoryDatabase()
-                .BuildServiceProvider();
-
-            var options = new DbContextOptionsBuilder<ConstructorTestContext1A>()
-                .UseInMemoryDatabase(Guid.NewGuid().ToString())
-                .UseInternalServiceProvider(internalServiceProivder)
-                .Options;
-
-            var singleton = new object[3];
-
-            using (var context = new ConstructorTestContext1A(options))
-            {
-                Assert.NotNull(singleton[0] = context.GetService<IInMemoryStoreCache>());
-                Assert.NotNull(singleton[1] = context.GetService<ILoggerFactory>());
-                Assert.NotNull(singleton[2] = context.GetService<IMemoryCache>());
-                Assert.Same(options, context.GetService<IDbContextOptions>());
-
-                Assert.NotNull(context.GetService<IDiagnosticsLogger<DbLoggerCategory.Infrastructure>>());
-
-                Assert.Same(singleton[0], internalServiceProivder.GetService<IInMemoryStoreCache>());
-                Assert.Same(singleton[1], internalServiceProivder.GetService<ILoggerFactory>());
-                Assert.Same(singleton[2], internalServiceProivder.GetService<IMemoryCache>());
-            }
-
-            using (var context = new ConstructorTestContext1A(options))
-            {
-                Assert.Same(singleton[0], context.GetService<IInMemoryStoreCache>());
-                Assert.Same(singleton[1], context.GetService<ILoggerFactory>());
-                Assert.Same(singleton[2], context.GetService<IMemoryCache>());
-                Assert.Same(options, context.GetService<IDbContextOptions>());
-            }
-        }
-
-        [Fact]
-        public void Can_use_non_derived_context_with_options()
-        {
-            var options = new DbContextOptionsBuilder()
-                .UseInMemoryDatabase(Guid.NewGuid().ToString())
-                .Options;
-
-            var singleton = new object[3];
-
-            using (var context = new DbContext(options))
-            {
-                Assert.NotNull(singleton[0] = context.GetService<IInMemoryStoreCache>());
-                Assert.NotNull(singleton[1] = context.GetService<ILoggerFactory>());
-                Assert.NotNull(singleton[2] = context.GetService<IMemoryCache>());
-                Assert.Same(options, context.GetService<IDbContextOptions>());
-
-                Assert.NotNull(context.GetService<IDiagnosticsLogger<DbLoggerCategory.Infrastructure>>());
-            }
-
-            using (var context = new DbContext(options))
-            {
-                Assert.Same(singleton[0], context.GetService<IInMemoryStoreCache>());
-                Assert.Same(singleton[1], context.GetService<ILoggerFactory>());
-                Assert.Same(singleton[2], context.GetService<IMemoryCache>());
-                Assert.Same(options, context.GetService<IDbContextOptions>());
-            }
-        }
-
-        [Fact]
-        public void Can_use_non_derived_context_with_options_and_external_services()
-        {
-            var appServiceProivder = new ServiceCollection()
-                .AddLogging()
-                .AddMemoryCache()
-                .BuildServiceProvider();
-
-            var loggerFactory = new WrappingLoggerFactory(appServiceProivder.GetService<ILoggerFactory>());
-            var memoryCache = appServiceProivder.GetService<IMemoryCache>();
-
-            var options = new DbContextOptionsBuilder()
-                .UseInMemoryDatabase(Guid.NewGuid().ToString())
-                .UseLoggerFactory(loggerFactory)
-                .UseMemoryCache(memoryCache)
-                .Options;
-
-            IInMemoryStoreCache singleton;
-
-            using (var context = new DbContext(options))
-            {
-                Assert.NotNull(singleton = context.GetService<IInMemoryStoreCache>());
-                Assert.Same(loggerFactory, context.GetService<ILoggerFactory>());
-                Assert.Same(memoryCache, context.GetService<IMemoryCache>());
-                Assert.Same(options, context.GetService<IDbContextOptions>());
-
-                Assert.NotNull(context.GetService<IDiagnosticsLogger<DbLoggerCategory.Infrastructure>>());
-                Assert.Contains(DbLoggerCategory.Infrastructure.Name, loggerFactory.CreatedLoggers);
-            }
-
-            using (var context = new DbContext(options))
-            {
-                Assert.Same(singleton, context.GetService<IInMemoryStoreCache>());
-                Assert.Same(loggerFactory, context.GetService<ILoggerFactory>());
-                Assert.Same(memoryCache, context.GetService<IMemoryCache>());
-                Assert.Same(options, context.GetService<IDbContextOptions>());
-            }
-        }
-
-        [Fact]
-        public void Can_use_non_derived_context_controlling_internal_services_with_options()
-        {
-            var internalServiceProivder = new ServiceCollection()
-                .AddEntityFrameworkInMemoryDatabase()
-                .BuildServiceProvider();
-
-            var options = new DbContextOptionsBuilder()
-                .UseInMemoryDatabase(Guid.NewGuid().ToString())
-                .UseInternalServiceProvider(internalServiceProivder)
-                .Options;
-
-            var singleton = new object[3];
-
-            using (var context = new DbContext(options))
-            {
-                Assert.NotNull(singleton[0] = context.GetService<IInMemoryStoreCache>());
-                Assert.NotNull(singleton[1] = context.GetService<ILoggerFactory>());
-                Assert.NotNull(singleton[2] = context.GetService<IMemoryCache>());
-                Assert.Same(options, context.GetService<IDbContextOptions>());
-
-                Assert.NotNull(context.GetService<IDiagnosticsLogger<DbLoggerCategory.Infrastructure>>());
-
-                Assert.Same(singleton[0], internalServiceProivder.GetService<IInMemoryStoreCache>());
-                Assert.Same(singleton[1], internalServiceProivder.GetService<ILoggerFactory>());
-                Assert.Same(singleton[2], internalServiceProivder.GetService<IMemoryCache>());
-            }
-
-            using (var context = new DbContext(options))
-            {
-                Assert.Same(singleton[0], context.GetService<IInMemoryStoreCache>());
-                Assert.Same(singleton[1], context.GetService<ILoggerFactory>());
-                Assert.Same(singleton[2], context.GetService<IMemoryCache>());
-                Assert.Same(options, context.GetService<IDbContextOptions>());
-            }
-        }
-
-        [Fact]
-        public void Can_add_derived_context()
-        {
-            var appServiceProivder = new ServiceCollection()
-                .AddDbContext<ConstructorTestContextWithOC1A>()
-                .BuildServiceProvider();
-
-            var singleton = new object[3];
-            DbContext context1;
-            DbContext context2;
-
-            using (var serviceScope = appServiceProivder
-                .GetRequiredService<IServiceScopeFactory>()
-                .CreateScope())
-            {
-                context1 = serviceScope.ServiceProvider.GetService<ConstructorTestContextWithOC1A>();
-
-                Assert.NotNull(singleton[0] = context1.GetService<IInMemoryStoreCache>());
-                Assert.NotNull(singleton[1] = context1.GetService<ILoggerFactory>());
-                Assert.NotNull(singleton[2] = context1.GetService<IMemoryCache>());
-
-                Assert.NotNull(context1.GetService<IDiagnosticsLogger<DbLoggerCategory.Infrastructure>>());
-            }
-
-            Assert.Throws<ObjectDisposedException>(() => context1.Model);
-
-            using (var serviceScope = appServiceProivder
-                .GetRequiredService<IServiceScopeFactory>()
-                .CreateScope())
-            {
-                context2 = serviceScope.ServiceProvider.GetService<ConstructorTestContextWithOC1A>();
-
-                Assert.Same(singleton[0], context2.GetService<IInMemoryStoreCache>());
-                Assert.Same(singleton[1], context2.GetService<ILoggerFactory>());
-                Assert.Same(singleton[2], context2.GetService<IMemoryCache>());
-            }
-
-            Assert.NotSame(context1, context2);
-            Assert.Throws<ObjectDisposedException>(() => context2.Model);
-        }
-
-        [Fact]
-        public void Can_add_derived_context_with_external_services()
-        {
-            var appServiceProivder = new ServiceCollection()
-                .AddDbContext<ConstructorTestContextWithOC1B>()
-                .BuildServiceProvider();
-
-            var loggerFactory = appServiceProivder.GetService<ILoggerFactory>();
-            var memoryCache = appServiceProivder.GetService<IMemoryCache>();
-
-            IInMemoryStoreCache singleton;
-
-            using (var serviceScope = appServiceProivder
-                .GetRequiredService<IServiceScopeFactory>()
-                .CreateScope())
-            {
-                var context = serviceScope.ServiceProvider.GetService<ConstructorTestContextWithOC1B>();
-
-                Assert.NotNull(singleton = context.GetService<IInMemoryStoreCache>());
-                Assert.Same(loggerFactory, context.GetService<ILoggerFactory>());
-                Assert.Same(memoryCache, context.GetService<IMemoryCache>());
-
-                Assert.NotNull(context.GetService<IDiagnosticsLogger<DbLoggerCategory.Infrastructure>>());
-            }
-
-            using (var serviceScope = appServiceProivder
-                .GetRequiredService<IServiceScopeFactory>()
-                .CreateScope())
-            {
-                var context = serviceScope.ServiceProvider.GetService<ConstructorTestContextWithOC1B>();
-
-                Assert.Same(singleton, context.GetService<IInMemoryStoreCache>());
-                Assert.Same(loggerFactory, context.GetService<ILoggerFactory>());
-                Assert.Same(memoryCache, context.GetService<IMemoryCache>());
-            }
-        }
-
-        private class SomeAppService
-        {
-        }
-
-        [Fact]
-        public void Can_add_derived_context_with_options()
-        {
-            var appServiceProivder = new ServiceCollection()
-                .AddDbContext<ConstructorTestContextWithOC3A>(b => b.UseInMemoryDatabase(Guid.NewGuid().ToString()))
-                .AddSingleton<SomeAppService>()
-                .BuildServiceProvider();
-
-            var singleton = new object[4];
-            SomeAppService appSingleton;
-
-            using (var serviceScope = appServiceProivder
-                .GetRequiredService<IServiceScopeFactory>()
-                .CreateScope())
-            {
-                var context = serviceScope.ServiceProvider.GetService<ConstructorTestContextWithOC3A>();
-
-                Assert.NotNull(singleton[0] = context.GetService<IInMemoryStoreCache>());
-                Assert.NotNull(singleton[1] = context.GetService<ILoggerFactory>());
-                Assert.NotNull(singleton[2] = context.GetService<IMemoryCache>());
-                Assert.NotNull(singleton[3] = context.GetService<IDbContextOptions>());
-
-                Assert.NotNull(context.GetService<IDiagnosticsLogger<DbLoggerCategory.Infrastructure>>());
-
-                appSingleton = context.GetService<SomeAppService>();
-                Assert.NotNull(appSingleton);
-
-                Assert.Same(appSingleton, serviceScope.ServiceProvider.GetService<SomeAppService>());
-            }
-
-            using (var serviceScope = appServiceProivder
-                .GetRequiredService<IServiceScopeFactory>()
-                .CreateScope())
-            {
-                var context = serviceScope.ServiceProvider.GetService<ConstructorTestContextWithOC3A>();
-
-                Assert.Same(singleton[0], context.GetService<IInMemoryStoreCache>());
-                Assert.Same(singleton[1], context.GetService<ILoggerFactory>());
-                Assert.Same(singleton[2], context.GetService<IMemoryCache>());
-                Assert.Same(singleton[3], context.GetService<IDbContextOptions>());
-
-                Assert.Same(appSingleton, context.GetService<SomeAppService>());
-                Assert.Same(appSingleton, serviceScope.ServiceProvider.GetService<SomeAppService>());
-            }
-        }
-
-        [Fact]
-        public void Can_add_derived_context_with_options_and_external_services()
-        {
-            var appServiceProivder = new ServiceCollection()
-                .AddDbContext<ConstructorTestContextWithOC3A>(b => b.UseInMemoryDatabase(Guid.NewGuid().ToString()))
-                .BuildServiceProvider();
-
-            var loggerFactory = appServiceProivder.GetService<ILoggerFactory>();
-            var memoryCache = appServiceProivder.GetService<IMemoryCache>();
-
-            IInMemoryStoreCache singleton;
-            IDbContextOptions options;
-
-            using (var serviceScope = appServiceProivder
-                .GetRequiredService<IServiceScopeFactory>()
-                .CreateScope())
-            {
-                var context = serviceScope.ServiceProvider.GetService<ConstructorTestContextWithOC3A>();
-
-                Assert.NotNull(singleton = context.GetService<IInMemoryStoreCache>());
-                Assert.Same(loggerFactory, context.GetService<ILoggerFactory>());
-                Assert.Same(memoryCache, context.GetService<IMemoryCache>());
-                Assert.NotNull(options = context.GetService<IDbContextOptions>());
-
-                Assert.NotNull(context.GetService<IDiagnosticsLogger<DbLoggerCategory.Infrastructure>>());
-            }
-
-            using (var serviceScope = appServiceProivder
-                .GetRequiredService<IServiceScopeFactory>()
-                .CreateScope())
-            {
-                var context = serviceScope.ServiceProvider.GetService<ConstructorTestContextWithOC3A>();
-
-                Assert.Same(singleton, context.GetService<IInMemoryStoreCache>());
-                Assert.Same(loggerFactory, context.GetService<ILoggerFactory>());
-                Assert.Same(memoryCache, context.GetService<IMemoryCache>());
-                Assert.Same(options, context.GetService<IDbContextOptions>());
-            }
-        }
-
-        [Fact]
-        public void Can_add_derived_context_controlling_internal_services()
-        {
-            var appServiceProivder = new ServiceCollection()
-                .AddEntityFrameworkInMemoryDatabase()
-                .AddDbContext<ConstructorTestContextWithOC2A>()
-                .BuildServiceProvider();
-
-            var singleton = new object[3];
-
-            using (var serviceScope = appServiceProivder
-                .GetRequiredService<IServiceScopeFactory>()
-                .CreateScope())
-            {
-                var context = serviceScope.ServiceProvider.GetService<ConstructorTestContextWithOC2A>();
-
-                Assert.NotNull(singleton[0] = context.GetService<IInMemoryStoreCache>());
-                Assert.NotNull(singleton[1] = context.GetService<ILoggerFactory>());
-                Assert.NotNull(singleton[2] = context.GetService<IMemoryCache>());
-
-                Assert.NotNull(context.GetService<IDiagnosticsLogger<DbLoggerCategory.Infrastructure>>());
-            }
-
-            using (var serviceScope = appServiceProivder
-                .GetRequiredService<IServiceScopeFactory>()
-                .CreateScope())
-            {
-                var context = serviceScope.ServiceProvider.GetService<ConstructorTestContextWithOC2A>();
-
-                Assert.Same(singleton[0], context.GetService<IInMemoryStoreCache>());
-                Assert.Same(singleton[1], context.GetService<ILoggerFactory>());
-                Assert.Same(singleton[2], context.GetService<IMemoryCache>());
-            }
-        }
-
-        [Fact]
-        public void Can_add_derived_context_controlling_internal_services_with_options()
-        {
-            var internalServiceProivder = new ServiceCollection()
-                .AddEntityFrameworkInMemoryDatabase()
-                .BuildServiceProvider();
-
-            var appServiceProivder = new ServiceCollection()
-                .AddDbContext<ConstructorTestContextWithOC3A>(
-                    b => b.UseInMemoryDatabase(Guid.NewGuid().ToString())
-                        .UseInternalServiceProvider(internalServiceProivder))
-                .BuildServiceProvider();
-
-            var singleton = new object[4];
-
-            using (var serviceScope = appServiceProivder
-                .GetRequiredService<IServiceScopeFactory>()
-                .CreateScope())
-            {
-                var context = serviceScope.ServiceProvider.GetService<ConstructorTestContextWithOC3A>();
-
-                Assert.NotNull(singleton[0] = context.GetService<IInMemoryStoreCache>());
-                Assert.NotNull(singleton[1] = context.GetService<ILoggerFactory>());
-                Assert.NotNull(singleton[2] = context.GetService<IMemoryCache>());
-                Assert.NotNull(singleton[3] = context.GetService<IDbContextOptions>());
-
-                Assert.NotNull(context.GetService<IDiagnosticsLogger<DbLoggerCategory.Infrastructure>>());
-            }
-
-            using (var serviceScope = appServiceProivder
-                .GetRequiredService<IServiceScopeFactory>()
-                .CreateScope())
-            {
-                var context = serviceScope.ServiceProvider.GetService<ConstructorTestContextWithOC3A>();
-
-                Assert.Same(singleton[0], context.GetService<IInMemoryStoreCache>());
-                Assert.Same(singleton[1], context.GetService<ILoggerFactory>());
-                Assert.Same(singleton[2], context.GetService<IMemoryCache>());
-                Assert.Same(singleton[3], context.GetService<IDbContextOptions>());
-            }
-        }
-
-        [Fact]
-        public void Can_add_derived_context_one_service_provider_with_options()
-        {
-            var appServiceProivder = new ServiceCollection()
-                .AddEntityFrameworkInMemoryDatabase()
-                .AddDbContext<ConstructorTestContextWithOC3A>(
-                    (p, b) => b.UseInMemoryDatabase(Guid.NewGuid().ToString()).UseInternalServiceProvider(p))
-                .BuildServiceProvider();
-
-            var singleton = new object[4];
-
-            using (var serviceScope = appServiceProivder
-                .GetRequiredService<IServiceScopeFactory>()
-                .CreateScope())
-            {
-                var context = serviceScope.ServiceProvider.GetService<ConstructorTestContextWithOC3A>();
-
-                Assert.NotNull(singleton[0] = context.GetService<IInMemoryStoreCache>());
-                Assert.NotNull(singleton[1] = context.GetService<ILoggerFactory>());
-                Assert.NotNull(singleton[2] = context.GetService<IMemoryCache>());
-                Assert.NotNull(singleton[3] = context.GetService<IDbContextOptions>());
-
-                Assert.NotNull(context.GetService<IDiagnosticsLogger<DbLoggerCategory.Infrastructure>>());
-            }
-
-            using (var serviceScope = appServiceProivder
-                .GetRequiredService<IServiceScopeFactory>()
-                .CreateScope())
-            {
-                var context = serviceScope.ServiceProvider.GetService<ConstructorTestContextWithOC3A>();
-
-                Assert.Same(singleton[0], context.GetService<IInMemoryStoreCache>());
-                Assert.Same(singleton[1], context.GetService<ILoggerFactory>());
-                Assert.Same(singleton[2], context.GetService<IMemoryCache>());
-                Assert.Same(singleton[3], context.GetService<IDbContextOptions>());
-            }
-        }
-
-        [Fact]
-        public void Can_add_derived_context_one_service_provider_with_options_and_external_services()
-        {
-            var appServiceProivder = new ServiceCollection()
-                .AddEntityFrameworkInMemoryDatabase()
-                .AddDbContext<ConstructorTestContextWithOC3A>(
-                    (p, b) => b.UseInMemoryDatabase(Guid.NewGuid().ToString()).UseInternalServiceProvider(p))
-                .BuildServiceProvider();
-
-            var loggerFactory = appServiceProivder.GetService<ILoggerFactory>();
-            var memoryCache = appServiceProivder.GetService<IMemoryCache>();
-
-            IInMemoryStoreCache singleton;
-            IDbContextOptions options;
-
-            using (var serviceScope = appServiceProivder
-                .GetRequiredService<IServiceScopeFactory>()
-                .CreateScope())
-            {
-                var context = serviceScope.ServiceProvider.GetService<ConstructorTestContextWithOC3A>();
-
-                Assert.NotNull(singleton = context.GetService<IInMemoryStoreCache>());
-                Assert.Same(loggerFactory, context.GetService<ILoggerFactory>());
-                Assert.Same(memoryCache, context.GetService<IMemoryCache>());
-                Assert.NotNull(options = context.GetService<IDbContextOptions>());
-
-                Assert.NotNull(context.GetService<IDiagnosticsLogger<DbLoggerCategory.Infrastructure>>());
-            }
-
-            using (var serviceScope = appServiceProivder
-                .GetRequiredService<IServiceScopeFactory>()
-                .CreateScope())
-            {
-                var context = serviceScope.ServiceProvider.GetService<ConstructorTestContextWithOC3A>();
-
-                Assert.Same(singleton, context.GetService<IInMemoryStoreCache>());
-                Assert.Same(loggerFactory, context.GetService<ILoggerFactory>());
-                Assert.Same(memoryCache, context.GetService<IMemoryCache>());
-                Assert.Same(options, context.GetService<IDbContextOptions>());
-            }
-        }
-
-        [Fact]
-        public void Can_add_derived_context_with_options_no_OnConfiguring()
-        {
-            var appServiceProivder = new ServiceCollection()
-                .AddDbContext<ConstructorTestContext1A>(b => b.UseInMemoryDatabase(Guid.NewGuid().ToString()))
-                .BuildServiceProvider();
-
-            var singleton = new object[4];
-
-            using (var serviceScope = appServiceProivder
-                .GetRequiredService<IServiceScopeFactory>()
-                .CreateScope())
-            {
-                var context = serviceScope.ServiceProvider.GetService<ConstructorTestContext1A>();
-
-                Assert.NotNull(singleton[0] = context.GetService<IInMemoryStoreCache>());
-                Assert.NotNull(singleton[1] = context.GetService<ILoggerFactory>());
-                Assert.NotNull(singleton[2] = context.GetService<IMemoryCache>());
-                Assert.NotNull(singleton[3] = context.GetService<IDbContextOptions>());
-
-                Assert.NotNull(context.GetService<IDiagnosticsLogger<DbLoggerCategory.Infrastructure>>());
-            }
-
-            using (var serviceScope = appServiceProivder
-                .GetRequiredService<IServiceScopeFactory>()
-                .CreateScope())
-            {
-                var context = serviceScope.ServiceProvider.GetService<ConstructorTestContext1A>();
-
-                Assert.Same(singleton[0], context.GetService<IInMemoryStoreCache>());
-                Assert.Same(singleton[1], context.GetService<ILoggerFactory>());
-                Assert.Same(singleton[2], context.GetService<IMemoryCache>());
-                Assert.Same(singleton[3], context.GetService<IDbContextOptions>());
-            }
-        }
-
-        [Fact]
-        public void Can_add_derived_context_with_options_and_external_services_no_OnConfiguring()
-        {
-            var appServiceProivder = new ServiceCollection()
-                .AddDbContext<ConstructorTestContext1A>(b => b.UseInMemoryDatabase(Guid.NewGuid().ToString()))
-                .BuildServiceProvider();
-
-            var loggerFactory = appServiceProivder.GetService<ILoggerFactory>();
-            var memoryCache = appServiceProivder.GetService<IMemoryCache>();
-
-            IInMemoryStoreCache singleton;
-            IDbContextOptions options;
-
-            using (var serviceScope = appServiceProivder
-                .GetRequiredService<IServiceScopeFactory>()
-                .CreateScope())
-            {
-                var context = serviceScope.ServiceProvider.GetService<ConstructorTestContext1A>();
-
-                Assert.NotNull(singleton = context.GetService<IInMemoryStoreCache>());
-                Assert.Same(loggerFactory, context.GetService<ILoggerFactory>());
-                Assert.Same(memoryCache, context.GetService<IMemoryCache>());
-                Assert.NotNull(options = context.GetService<IDbContextOptions>());
-
-                Assert.NotNull(context.GetService<IDiagnosticsLogger<DbLoggerCategory.Infrastructure>>());
-            }
-
-            using (var serviceScope = appServiceProivder
-                .GetRequiredService<IServiceScopeFactory>()
-                .CreateScope())
-            {
-                var context = serviceScope.ServiceProvider.GetService<ConstructorTestContext1A>();
-
-                Assert.Same(singleton, context.GetService<IInMemoryStoreCache>());
-                Assert.Same(loggerFactory, context.GetService<ILoggerFactory>());
-                Assert.Same(memoryCache, context.GetService<IMemoryCache>());
-                Assert.Same(options, context.GetService<IDbContextOptions>());
-            }
-        }
-
-        [Fact]
-        public void Can_add_derived_context_controlling_internal_services_with_options_no_OnConfiguring()
-        {
-            var internalServiceProivder = new ServiceCollection()
-                .AddEntityFrameworkInMemoryDatabase()
-                .BuildServiceProvider();
-
-            var appServiceProivder = new ServiceCollection()
-                .AddDbContext<ConstructorTestContext1A>(
-                    b => b.UseInMemoryDatabase(Guid.NewGuid().ToString())
-                        .UseInternalServiceProvider(internalServiceProivder))
-                .BuildServiceProvider();
-
-            var singleton = new object[4];
-
-            using (var serviceScope = appServiceProivder
-                .GetRequiredService<IServiceScopeFactory>()
-                .CreateScope())
-            {
-                var context = serviceScope.ServiceProvider.GetService<ConstructorTestContext1A>();
-
-                Assert.NotNull(singleton[0] = context.GetService<IInMemoryStoreCache>());
-                Assert.NotNull(singleton[1] = context.GetService<ILoggerFactory>());
-                Assert.NotNull(singleton[2] = context.GetService<IMemoryCache>());
-                Assert.NotNull(singleton[3] = context.GetService<IDbContextOptions>());
-
-                Assert.NotNull(context.GetService<IDiagnosticsLogger<DbLoggerCategory.Infrastructure>>());
-            }
-
-            using (var serviceScope = appServiceProivder
-                .GetRequiredService<IServiceScopeFactory>()
-                .CreateScope())
-            {
-                var context = serviceScope.ServiceProvider.GetService<ConstructorTestContext1A>();
-
-                Assert.Same(singleton[0], context.GetService<IInMemoryStoreCache>());
-                Assert.Same(singleton[1], context.GetService<ILoggerFactory>());
-                Assert.Same(singleton[2], context.GetService<IMemoryCache>());
-                Assert.Same(singleton[3], context.GetService<IDbContextOptions>());
-            }
-        }
-
-        [Fact]
-        public void Can_add_derived_context_one_provider_with_options_no_OnConfiguring()
-        {
-            var appServiceProivder = new ServiceCollection()
-                .AddEntityFrameworkInMemoryDatabase()
-                .AddDbContext<ConstructorTestContext1A>(
-                    (p, b) => b.UseInMemoryDatabase(Guid.NewGuid().ToString()).UseInternalServiceProvider(p))
-                .BuildServiceProvider();
-
-            var singleton = new object[4];
-
-            using (var serviceScope = appServiceProivder
-                .GetRequiredService<IServiceScopeFactory>()
-                .CreateScope())
-            {
-                var context = serviceScope.ServiceProvider.GetService<ConstructorTestContext1A>();
-
-                Assert.NotNull(singleton[0] = context.GetService<IInMemoryStoreCache>());
-                Assert.NotNull(singleton[1] = context.GetService<ILoggerFactory>());
-                Assert.NotNull(singleton[2] = context.GetService<IMemoryCache>());
-                Assert.NotNull(singleton[3] = context.GetService<IDbContextOptions>());
-
-                Assert.NotNull(context.GetService<IDiagnosticsLogger<DbLoggerCategory.Infrastructure>>());
-            }
-
-            using (var serviceScope = appServiceProivder
-                .GetRequiredService<IServiceScopeFactory>()
-                .CreateScope())
-            {
-                var context = serviceScope.ServiceProvider.GetService<ConstructorTestContext1A>();
-
-                Assert.Same(singleton[0], context.GetService<IInMemoryStoreCache>());
-                Assert.Same(singleton[1], context.GetService<ILoggerFactory>());
-                Assert.Same(singleton[2], context.GetService<IMemoryCache>());
-                Assert.Same(singleton[3], context.GetService<IDbContextOptions>());
-            }
-        }
-
-        [Fact]
-        public void Can_add_derived_context_one_provider_with_options_and_external_services_no_OnConfiguring()
-        {
-            var appServiceProivder = new ServiceCollection()
-                .AddEntityFrameworkInMemoryDatabase()
-                .AddDbContext<ConstructorTestContext1A>(
-                    (p, b) => b.UseInMemoryDatabase(Guid.NewGuid().ToString()).UseInternalServiceProvider(p))
-                .BuildServiceProvider();
-
-            var loggerFactory = appServiceProivder.GetService<ILoggerFactory>();
-            var memoryCache = appServiceProivder.GetService<IMemoryCache>();
-
-            IInMemoryStoreCache singleton;
-            IDbContextOptions options;
-
-            using (var serviceScope = appServiceProivder
-                .GetRequiredService<IServiceScopeFactory>()
-                .CreateScope())
-            {
-                var context = serviceScope.ServiceProvider.GetService<ConstructorTestContext1A>();
-
-                Assert.NotNull(singleton = context.GetService<IInMemoryStoreCache>());
-                Assert.Same(loggerFactory, context.GetService<ILoggerFactory>());
-                Assert.Same(memoryCache, context.GetService<IMemoryCache>());
-                Assert.NotNull(options = context.GetService<IDbContextOptions>());
-
-                Assert.NotNull(context.GetService<IDiagnosticsLogger<DbLoggerCategory.Infrastructure>>());
-            }
-
-            using (var serviceScope = appServiceProivder
-                .GetRequiredService<IServiceScopeFactory>()
-                .CreateScope())
-            {
-                var context = serviceScope.ServiceProvider.GetService<ConstructorTestContext1A>();
-
-                Assert.Same(singleton, context.GetService<IInMemoryStoreCache>());
-                Assert.Same(loggerFactory, context.GetService<ILoggerFactory>());
-                Assert.Same(memoryCache, context.GetService<IMemoryCache>());
-                Assert.Same(options, context.GetService<IDbContextOptions>());
-            }
-        }
-
-        [Fact]
-        public void Can_add_non_derived_context_with_options()
-        {
-            var appServiceProivder = new ServiceCollection()
-                .AddDbContext<DbContext>(b => b.UseInMemoryDatabase(Guid.NewGuid().ToString()))
-                .BuildServiceProvider();
-
-            var singleton = new object[4];
-
-            using (var serviceScope = appServiceProivder
-                .GetRequiredService<IServiceScopeFactory>()
-                .CreateScope())
-            {
-                var context = serviceScope.ServiceProvider.GetService<DbContext>();
-
-                Assert.NotNull(singleton[0] = context.GetService<IInMemoryStoreCache>());
-                Assert.NotNull(singleton[1] = context.GetService<ILoggerFactory>());
-                Assert.NotNull(singleton[2] = context.GetService<IMemoryCache>());
-                Assert.NotNull(singleton[3] = context.GetService<IDbContextOptions>());
-
-                Assert.NotNull(context.GetService<IDiagnosticsLogger<DbLoggerCategory.Infrastructure>>());
-            }
-
-            using (var serviceScope = appServiceProivder
-                .GetRequiredService<IServiceScopeFactory>()
-                .CreateScope())
-            {
-                var context = serviceScope.ServiceProvider.GetService<DbContext>();
-
-                Assert.Same(singleton[0], context.GetService<IInMemoryStoreCache>());
-                Assert.Same(singleton[1], context.GetService<ILoggerFactory>());
-                Assert.Same(singleton[2], context.GetService<IMemoryCache>());
-                Assert.Same(singleton[3], context.GetService<IDbContextOptions>());
-            }
-        }
-
-        [Fact]
-        public void Can_add_non_derived_context_with_options_and_external_services()
-        {
-            var appServiceProivder = new ServiceCollection()
-                .AddDbContext<DbContext>(
-                    (p, b) => b.UseInMemoryDatabase(Guid.NewGuid().ToString())
-                        .UseMemoryCache(p.GetService<IMemoryCache>())
-                        .UseLoggerFactory(p.GetService<ILoggerFactory>()))
-                .BuildServiceProvider();
-
-            var loggerFactory = appServiceProivder.GetService<ILoggerFactory>();
-            var memoryCache = appServiceProivder.GetService<IMemoryCache>();
-
-            IDbContextOptions options;
-            IInMemoryStoreCache singleton;
-
-            using (var serviceScope = appServiceProivder
-                .GetRequiredService<IServiceScopeFactory>()
-                .CreateScope())
-            {
-                var context = serviceScope.ServiceProvider.GetService<DbContext>();
-
-                Assert.NotNull(singleton = context.GetService<IInMemoryStoreCache>());
-                Assert.Same(loggerFactory, context.GetService<ILoggerFactory>());
-                Assert.Same(memoryCache, context.GetService<IMemoryCache>());
-                Assert.NotNull(options = context.GetService<IDbContextOptions>());
-
-                Assert.NotNull(context.GetService<IDiagnosticsLogger<DbLoggerCategory.Infrastructure>>());
-            }
-
-            using (var serviceScope = appServiceProivder
-                .GetRequiredService<IServiceScopeFactory>()
-                .CreateScope())
-            {
-                var context = serviceScope.ServiceProvider.GetService<DbContext>();
-
-                Assert.Same(singleton, context.GetService<IInMemoryStoreCache>());
-                Assert.Same(loggerFactory, context.GetService<ILoggerFactory>());
-                Assert.Same(memoryCache, context.GetService<IMemoryCache>());
-                Assert.Same(options, context.GetService<IDbContextOptions>());
-            }
-        }
-
-        [Fact]
-        public void Can_add_non_derived_context_controlling_internal_services_with_options()
-        {
-            var appServiceProivder = new ServiceCollection()
-                .AddEntityFrameworkInMemoryDatabase()
-                .AddDbContext<DbContext>((p, b) => b.UseInMemoryDatabase(Guid.NewGuid().ToString()).UseInternalServiceProvider(p))
-                .BuildServiceProvider();
-
-            var singleton = new object[4];
-
-            using (var serviceScope = appServiceProivder
-                .GetRequiredService<IServiceScopeFactory>()
-                .CreateScope())
-            {
-                var context = serviceScope.ServiceProvider.GetService<DbContext>();
-
-                Assert.NotNull(singleton[0] = context.GetService<IInMemoryStoreCache>());
-                Assert.NotNull(singleton[1] = context.GetService<ILoggerFactory>());
-                Assert.NotNull(singleton[2] = context.GetService<IMemoryCache>());
-                Assert.NotNull(singleton[3] = context.GetService<IDbContextOptions>());
-
-                Assert.NotNull(context.GetService<IDiagnosticsLogger<DbLoggerCategory.Infrastructure>>());
-            }
-
-            using (var serviceScope = appServiceProivder
-                .GetRequiredService<IServiceScopeFactory>()
-                .CreateScope())
-            {
-                var context = serviceScope.ServiceProvider.GetService<DbContext>();
-
-                Assert.Same(singleton[0], context.GetService<IInMemoryStoreCache>());
-                Assert.Same(singleton[1], context.GetService<ILoggerFactory>());
-                Assert.Same(singleton[2], context.GetService<IMemoryCache>());
-                Assert.Same(singleton[3], context.GetService<IDbContextOptions>());
-            }
-        }
-
-
-        [Theory]
-        [InlineData(true, false)]
-        [InlineData(false, false)]
-        [InlineData(true, true)]
-        public void Can_add_derived_context_as_singleton(bool addSingletonFirst, bool useDbContext)
-        {
-            var appServiceProivder = useDbContext
-                ? new ServiceCollection()
-                    .AddDbContext<ConstructorTestContextWithOC1A>(ServiceLifetime.Singleton)
-                    .BuildServiceProvider()
-                : (addSingletonFirst
-                    ? new ServiceCollection()
-                        .AddSingleton<ConstructorTestContextWithOC1A>()
-                        .AddDbContext<ConstructorTestContextWithOC1A>()
-                        .BuildServiceProvider()
-                    : new ServiceCollection()
-                        .AddDbContext<ConstructorTestContextWithOC1A>()
-                        .AddSingleton<ConstructorTestContextWithOC1A>()
-                        .BuildServiceProvider());
-
-            var singleton = new object[3];
-            DbContext context1;
-            DbContext context2;
-
-            using (var serviceScope = appServiceProivder
-                .GetRequiredService<IServiceScopeFactory>()
-                .CreateScope())
-            {
-                context1 = serviceScope.ServiceProvider.GetService<ConstructorTestContextWithOC1A>();
-
-                Assert.NotNull(singleton[0] = context1.GetService<IInMemoryStoreCache>());
-                Assert.NotNull(singleton[1] = context1.GetService<ILoggerFactory>());
-                Assert.NotNull(singleton[2] = context1.GetService<IMemoryCache>());
-
-                Assert.NotNull(context1.GetService<IDiagnosticsLogger<DbLoggerCategory.Infrastructure>>());
-            }
-
-            Assert.NotNull(context1.Model);
-
-            using (var serviceScope = appServiceProivder
-                .GetRequiredService<IServiceScopeFactory>()
-                .CreateScope())
-            {
-                context2 = serviceScope.ServiceProvider.GetService<ConstructorTestContextWithOC1A>();
-
-                Assert.Same(singleton[0], context2.GetService<IInMemoryStoreCache>());
-                Assert.Same(singleton[1], context2.GetService<ILoggerFactory>());
-                Assert.Same(singleton[2], context2.GetService<IMemoryCache>());
-            }
-
-            Assert.Same(context1, context2);
-            Assert.Same(context1.Model, context2.Model);
-        }
-
-        [Fact]
-        public void Throws_when_used_with_parameterless_constructor_context()
-        {
-            var serviceCollection = new ServiceCollection();
-
-            Assert.Equal(CoreStrings.DbContextMissingConstructor(nameof(ConstructorTestContextWithOC1A)),
-                Assert.Throws<ArgumentException>(
-                    () => serviceCollection.AddDbContext<ConstructorTestContextWithOC1A>(
-                        _ => { })).Message);
-
-            Assert.Equal(CoreStrings.DbContextMissingConstructor(nameof(ConstructorTestContextWithOC1A)),
-                Assert.Throws<ArgumentException>(
-                    () => serviceCollection.AddDbContext<ConstructorTestContextWithOC1A>(
-                        (_, __) => { })).Message);
-        }
-
-        [Theory]
-        [InlineData(true, false)]
-        [InlineData(false, false)]
-        [InlineData(true, true)]
-        public void Can_add_derived_context_as_singleton_controlling_internal_services(bool addSingletonFirst, bool useDbContext)
-        {
-            var appServiceProivder = useDbContext
-                ? new ServiceCollection()
-                    .AddEntityFrameworkInMemoryDatabase()
-                    .AddDbContext<ConstructorTestContextWithOC3A>(
-                        (p, b) => b.UseInternalServiceProvider(p).UseInMemoryDatabase(Guid.NewGuid().ToString()),
-                        ServiceLifetime.Singleton)
-                    .BuildServiceProvider()
-                : (addSingletonFirst
-                    ? new ServiceCollection()
-                        .AddEntityFrameworkInMemoryDatabase()
-                        .AddSingleton<ConstructorTestContextWithOC3A>()
-                        .AddDbContext<ConstructorTestContextWithOC3A>((p, b) => b.UseInternalServiceProvider(p).UseInMemoryDatabase(Guid.NewGuid().ToString()))
-                        .BuildServiceProvider()
-                    : new ServiceCollection()
-                        .AddEntityFrameworkInMemoryDatabase()
-                        .AddDbContext<ConstructorTestContextWithOC3A>((p, b) => b.UseInternalServiceProvider(p).UseInMemoryDatabase(Guid.NewGuid().ToString()))
-                        .AddSingleton<ConstructorTestContextWithOC3A>()
-                        .BuildServiceProvider());
-
-            var singleton = new object[3];
-            DbContext context1;
-            DbContext context2;
-
-            using (var serviceScope = appServiceProivder
-                .GetRequiredService<IServiceScopeFactory>()
-                .CreateScope())
-            {
-                context1 = serviceScope.ServiceProvider.GetService<ConstructorTestContextWithOC3A>();
-
-                Assert.NotNull(singleton[0] = context1.GetService<IInMemoryStoreCache>());
-                Assert.NotNull(singleton[1] = context1.GetService<ILoggerFactory>());
-                Assert.NotNull(singleton[2] = context1.GetService<IMemoryCache>());
-
-                Assert.NotNull(context1.GetService<IDiagnosticsLogger<DbLoggerCategory.Infrastructure>>());
-            }
-
-            Assert.NotNull(context1.Model);
-
-            using (var serviceScope = appServiceProivder
-                .GetRequiredService<IServiceScopeFactory>()
-                .CreateScope())
-            {
-                context2 = serviceScope.ServiceProvider.GetService<ConstructorTestContextWithOC3A>();
-
-                Assert.Same(singleton[0], context2.GetService<IInMemoryStoreCache>());
-                Assert.Same(singleton[1], context2.GetService<ILoggerFactory>());
-                Assert.Same(singleton[2], context2.GetService<IMemoryCache>());
-            }
-
-            Assert.Same(context1, context2);
-            Assert.Same(context1.Model, context2.Model);
-        }
-
-        [Theory]
-        [InlineData(true, false)]
-        [InlineData(false, false)]
-        [InlineData(true, true)]
-        public void Can_add_derived_context_as_transient(bool addTransientFirst, bool useDbContext)
-        {
-            var appServiceProivder = useDbContext
-                ? new ServiceCollection()
-                    .AddDbContext<ConstructorTestContextWithOC1A>(ServiceLifetime.Transient)
-                    .BuildServiceProvider()
-                : (addTransientFirst
-                    ? new ServiceCollection()
-                        .AddTransient<ConstructorTestContextWithOC1A>()
-                        .AddDbContext<ConstructorTestContextWithOC1A>()
-                        .BuildServiceProvider()
-                    : new ServiceCollection()
-                        .AddDbContext<ConstructorTestContextWithOC1A>()
-                        .AddTransient<ConstructorTestContextWithOC1A>()
-                        .BuildServiceProvider());
-
-            var singleton = new object[3];
-
-            using (var serviceScope = appServiceProivder
-                .GetRequiredService<IServiceScopeFactory>()
-                .CreateScope())
-            {
-                var context1 = serviceScope.ServiceProvider.GetService<ConstructorTestContextWithOC1A>();
-                var context2 = serviceScope.ServiceProvider.GetService<ConstructorTestContextWithOC1A>();
-
-                Assert.NotSame(context1, context2);
-
-                Assert.NotNull(singleton[0] = context1.GetService<IInMemoryStoreCache>());
-                Assert.NotNull(singleton[1] = context1.GetService<ILoggerFactory>());
-                Assert.NotNull(singleton[2] = context1.GetService<IMemoryCache>());
-
-                Assert.NotNull(context1.GetService<IDiagnosticsLogger<DbLoggerCategory.Infrastructure>>());
-
-                context1.Dispose();
-                Assert.Throws<ObjectDisposedException>(() => context1.Model);
-                Assert.NotNull(context2.Model);
-
-                context2.Dispose();
-                Assert.Throws<ObjectDisposedException>(() => context2.Model);
-            }
-
-            using (var serviceScope = appServiceProivder
-                .GetRequiredService<IServiceScopeFactory>()
-                .CreateScope())
-            {
-                var context = serviceScope.ServiceProvider.GetService<ConstructorTestContextWithOC1A>();
-
-                Assert.Same(singleton[0], context.GetService<IInMemoryStoreCache>());
-                Assert.Same(singleton[1], context.GetService<ILoggerFactory>());
-                Assert.Same(singleton[2], context.GetService<IMemoryCache>());
-
-                context.Dispose();
-                Assert.Throws<ObjectDisposedException>(() => context.Model);
-            }
-        }
-
-        [Theory]
-        [InlineData(true, false)]
-        [InlineData(false, false)]
-        [InlineData(true, true)]
-        public void Can_add_derived_context_as_transient_controlling_internal_services(bool addTransientFirst, bool useDbContext)
-        {
-            var appServiceProivder = useDbContext
-                ? new ServiceCollection()
-                    .AddEntityFrameworkInMemoryDatabase()
-                    .AddDbContext<ConstructorTestContextWithOC3A>(
-                        (p, b) => b.UseInternalServiceProvider(p).UseInMemoryDatabase(Guid.NewGuid().ToString()),
-                        ServiceLifetime.Transient)
-                    .BuildServiceProvider()
-                : (addTransientFirst
-                    ? new ServiceCollection()
-                        .AddEntityFrameworkInMemoryDatabase()
-                        .AddTransient<ConstructorTestContextWithOC3A>()
-                        .AddDbContext<ConstructorTestContextWithOC3A>((p, b) => b.UseInternalServiceProvider(p).UseInMemoryDatabase(Guid.NewGuid().ToString()))
-                        .BuildServiceProvider()
-                    : new ServiceCollection()
-                        .AddEntityFrameworkInMemoryDatabase()
-                        .AddDbContext<ConstructorTestContextWithOC3A>((p, b) => b.UseInternalServiceProvider(p).UseInMemoryDatabase(Guid.NewGuid().ToString()))
-                        .AddTransient<ConstructorTestContextWithOC3A>()
-                        .BuildServiceProvider());
-
-            var singleton = new object[3];
-
-            using (var serviceScope = appServiceProivder
-                .GetRequiredService<IServiceScopeFactory>()
-                .CreateScope())
-            {
-                var context1 = serviceScope.ServiceProvider.GetService<ConstructorTestContextWithOC3A>();
-                var context2 = serviceScope.ServiceProvider.GetService<ConstructorTestContextWithOC3A>();
-
-                Assert.NotSame(context1, context2);
-
-                Assert.NotNull(singleton[0] = context1.GetService<IInMemoryStoreCache>());
-                Assert.NotNull(singleton[1] = context1.GetService<ILoggerFactory>());
-                Assert.NotNull(singleton[2] = context1.GetService<IMemoryCache>());
-
-                Assert.NotNull(context1.GetService<IDiagnosticsLogger<DbLoggerCategory.Infrastructure>>());
-
-                context1.Dispose();
-                Assert.Throws<ObjectDisposedException>(() => context1.Model);
-                Assert.NotNull(context2.Model);
-
-                context2.Dispose();
-                Assert.Throws<ObjectDisposedException>(() => context2.Model);
-            }
-
-            using (var serviceScope = appServiceProivder
-                .GetRequiredService<IServiceScopeFactory>()
-                .CreateScope())
-            {
-                var context = serviceScope.ServiceProvider.GetService<ConstructorTestContextWithOC3A>();
-
-                Assert.Same(singleton[0], context.GetService<IInMemoryStoreCache>());
-                Assert.Same(singleton[1], context.GetService<ILoggerFactory>());
-                Assert.Same(singleton[2], context.GetService<IMemoryCache>());
-
-                context.Dispose();
-                Assert.Throws<ObjectDisposedException>(() => context.Model);
-            }
-        }
-
-        [Theory]
-        [InlineData(true)]
-        [InlineData(false)]
-        public void Can_add_non_derived_context_as_singleton(bool addSingletonFirst)
-        {
-            var appServiceProivder = addSingletonFirst
-                ? new ServiceCollection()
-                    .AddSingleton<DbContext>()
-                    .AddDbContext<DbContext>(b => b.UseInMemoryDatabase(Guid.NewGuid().ToString()))
-                    .BuildServiceProvider()
-                : new ServiceCollection()
-                    .AddDbContext<DbContext>(b => b.UseInMemoryDatabase(Guid.NewGuid().ToString()))
-                    .AddSingleton<DbContext>()
-                    .BuildServiceProvider();
-
-            var singleton = new object[3];
-            DbContext context1;
-            DbContext context2;
-
-            using (var serviceScope = appServiceProivder
-                .GetRequiredService<IServiceScopeFactory>()
-                .CreateScope())
-            {
-                context1 = serviceScope.ServiceProvider.GetService<DbContext>();
-
-                Assert.NotNull(singleton[0] = context1.GetService<IInMemoryStoreCache>());
-                Assert.NotNull(singleton[1] = context1.GetService<ILoggerFactory>());
-                Assert.NotNull(singleton[2] = context1.GetService<IMemoryCache>());
-
-                Assert.NotNull(context1.GetService<IDiagnosticsLogger<DbLoggerCategory.Infrastructure>>());
-            }
-
-            Assert.NotNull(context1.Model);
-
-            using (var serviceScope = appServiceProivder
-                .GetRequiredService<IServiceScopeFactory>()
-                .CreateScope())
-            {
-                context2 = serviceScope.ServiceProvider.GetService<DbContext>();
-
-                Assert.Same(singleton[0], context2.GetService<IInMemoryStoreCache>());
-                Assert.Same(singleton[1], context2.GetService<ILoggerFactory>());
-                Assert.Same(singleton[2], context2.GetService<IMemoryCache>());
-            }
-
-            Assert.Same(context1, context2);
-            Assert.Same(context1.Model, context2.Model);
-        }
-
-        [Theory]
-        [InlineData(true, true)]
-        [InlineData(false, true)]
-        [InlineData(true, false)]
-        [InlineData(false, false)]
-        public void Can_add_non_derived_context_as_singleton_controlling_internal_services(bool addSingletonFirst, bool addEfFirst)
-        {
-            var serviceCollection = new ServiceCollection();
-
-            if (addEfFirst)
-            {
-                serviceCollection.AddEntityFrameworkInMemoryDatabase();
-            }
-
-            if (addSingletonFirst)
-            {
-                serviceCollection
-                    .AddSingleton<DbContext>()
-                    .AddDbContext<DbContext>((p, b) => b.UseInMemoryDatabase(Guid.NewGuid().ToString()).UseInternalServiceProvider(p));
-            }
-            else
-            {
-                serviceCollection
-                    .AddDbContext<DbContext>((p, b) => b.UseInMemoryDatabase(Guid.NewGuid().ToString()).UseInternalServiceProvider(p))
-                    .AddSingleton<DbContext>();
-            }
-
-            if (!addEfFirst)
-            {
-                serviceCollection.AddEntityFrameworkInMemoryDatabase();
-            }
-
-            var appServiceProivder = serviceCollection.BuildServiceProvider();
-
-            var singleton = new object[3];
-            DbContext context1;
-            DbContext context2;
-
-            using (var serviceScope = appServiceProivder
-                .GetRequiredService<IServiceScopeFactory>()
-                .CreateScope())
-            {
-                context1 = serviceScope.ServiceProvider.GetService<DbContext>();
-
-                Assert.NotNull(singleton[0] = context1.GetService<IInMemoryStoreCache>());
-                Assert.NotNull(singleton[1] = context1.GetService<ILoggerFactory>());
-                Assert.NotNull(singleton[2] = context1.GetService<IMemoryCache>());
-
-                Assert.NotNull(context1.GetService<IDiagnosticsLogger<DbLoggerCategory.Infrastructure>>());
-            }
-
-            Assert.NotNull(context1.Model);
-
-            using (var serviceScope = appServiceProivder
-                .GetRequiredService<IServiceScopeFactory>()
-                .CreateScope())
-            {
-                context2 = serviceScope.ServiceProvider.GetService<DbContext>();
-
-                Assert.Same(singleton[0], context2.GetService<IInMemoryStoreCache>());
-                Assert.Same(singleton[1], context2.GetService<ILoggerFactory>());
-                Assert.Same(singleton[2], context2.GetService<IMemoryCache>());
-            }
-
-            Assert.Same(context1, context2);
-            Assert.Same(context1.Model, context2.Model);
-        }
-
-        [Theory]
-        [InlineData(true)]
-        [InlineData(false)]
-        public void Can_add_non_derived_context_as_transient(bool addTransientFirst)
-        {
-            var appServiceProivder = addTransientFirst
-                ? new ServiceCollection()
-                    .AddTransient<DbContext>()
-                    .AddDbContext<DbContext>(b => b.UseInMemoryDatabase(Guid.NewGuid().ToString()))
-                    .BuildServiceProvider()
-                : new ServiceCollection()
-                    .AddDbContext<DbContext>(b => b.UseInMemoryDatabase(Guid.NewGuid().ToString()))
-                    .AddTransient<DbContext>()
-                    .BuildServiceProvider();
-
-            var singleton = new object[3];
-
-            using (var serviceScope = appServiceProivder
-                .GetRequiredService<IServiceScopeFactory>()
-                .CreateScope())
-            {
-                var context1 = serviceScope.ServiceProvider.GetService<DbContext>();
-                var context2 = serviceScope.ServiceProvider.GetService<DbContext>();
-
-                Assert.NotSame(context1, context2);
-
-                Assert.NotNull(singleton[0] = context1.GetService<IInMemoryStoreCache>());
-                Assert.NotNull(singleton[1] = context1.GetService<ILoggerFactory>());
-                Assert.NotNull(singleton[2] = context1.GetService<IMemoryCache>());
-
-                Assert.NotNull(context1.GetService<IDiagnosticsLogger<DbLoggerCategory.Infrastructure>>());
-
-                context1.Dispose();
-                Assert.Throws<ObjectDisposedException>(() => context1.Model);
-                Assert.NotNull(context2.Model);
-
-                context2.Dispose();
-                Assert.Throws<ObjectDisposedException>(() => context2.Model);
-            }
-
-            using (var serviceScope = appServiceProivder
-                .GetRequiredService<IServiceScopeFactory>()
-                .CreateScope())
-            {
-                var context = serviceScope.ServiceProvider.GetService<DbContext>();
-
-                Assert.Same(singleton[0], context.GetService<IInMemoryStoreCache>());
-                Assert.Same(singleton[1], context.GetService<ILoggerFactory>());
-                Assert.Same(singleton[2], context.GetService<IMemoryCache>());
-
-                context.Dispose();
-                Assert.Throws<ObjectDisposedException>(() => context.Model);
-            }
-        }
-
-        [Theory]
-        [InlineData(true, true)]
-        [InlineData(false, true)]
-        [InlineData(true, false)]
-        [InlineData(false, false)]
-        public void Can_add_non_derived_context_as_transient_controlling_internal_services(bool addTransientFirst, bool addEfFirst)
-        {
-            var serviceCollection = new ServiceCollection();
-
-            if (addEfFirst)
-            {
-                serviceCollection.AddEntityFrameworkInMemoryDatabase();
-            }
-
-            if (addTransientFirst)
-            {
-                serviceCollection
-                    .AddTransient<DbContext>()
-                    .AddDbContext<DbContext>((p, b) => b.UseInMemoryDatabase(Guid.NewGuid().ToString()).UseInternalServiceProvider(p));
-            }
-            else
-            {
-                serviceCollection
-                    .AddDbContext<DbContext>((p, b) => b.UseInMemoryDatabase(Guid.NewGuid().ToString()).UseInternalServiceProvider(p))
-                    .AddTransient<DbContext>();
-            }
-
-            if (!addEfFirst)
-            {
-                serviceCollection.AddEntityFrameworkInMemoryDatabase();
-            }
-
-            var appServiceProivder = serviceCollection.BuildServiceProvider();
-
-            var singleton = new object[3];
-
-            using (var serviceScope = appServiceProivder
-                .GetRequiredService<IServiceScopeFactory>()
-                .CreateScope())
-            {
-                var context1 = serviceScope.ServiceProvider.GetService<DbContext>();
-                var context2 = serviceScope.ServiceProvider.GetService<DbContext>();
-
-                Assert.NotSame(context1, context2);
-
-                Assert.NotNull(singleton[0] = context1.GetService<IInMemoryStoreCache>());
-                Assert.NotNull(singleton[1] = context1.GetService<ILoggerFactory>());
-                Assert.NotNull(singleton[2] = context1.GetService<IMemoryCache>());
-
-                Assert.NotNull(context1.GetService<IDiagnosticsLogger<DbLoggerCategory.Infrastructure>>());
-
-                context1.Dispose();
-                Assert.Throws<ObjectDisposedException>(() => context1.Model);
-                Assert.NotNull(context2.Model);
-
-                context2.Dispose();
-                Assert.Throws<ObjectDisposedException>(() => context2.Model);
-            }
-
-            using (var serviceScope = appServiceProivder
-                .GetRequiredService<IServiceScopeFactory>()
-                .CreateScope())
-            {
-                var context = serviceScope.ServiceProvider.GetService<DbContext>();
-
-                Assert.Same(singleton[0], context.GetService<IInMemoryStoreCache>());
-                Assert.Same(singleton[1], context.GetService<ILoggerFactory>());
-                Assert.Same(singleton[2], context.GetService<IMemoryCache>());
-
-                context.Dispose();
-                Assert.Throws<ObjectDisposedException>(() => context.Model);
-            }
-        }
-
-        [Fact]
-        public void Can_use_logger_before_context_exists_and_after_disposed()
-        {
-            var appServiceProivder = new ServiceCollection()
-                .AddEntityFrameworkInMemoryDatabase()
-                .AddDbContext<DbContext>((p, b) => b.UseInMemoryDatabase(Guid.NewGuid().ToString()).UseInternalServiceProvider(p))
-                .BuildServiceProvider();
-
-            Assert.NotNull(appServiceProivder.GetService<IDiagnosticsLogger<DbLoggerCategory.Infrastructure>>());
-
-            using (var serviceScope = appServiceProivder
-                .GetRequiredService<IServiceScopeFactory>()
-                .CreateScope())
-            {
-                var context = serviceScope.ServiceProvider.GetService<DbContext>();
-                _ = context.Model;
-
-                Assert.NotNull(context.GetService<IDiagnosticsLogger<DbLoggerCategory.Infrastructure>>());
-            }
-
-            Assert.NotNull(appServiceProivder.GetService<IDiagnosticsLogger<DbLoggerCategory.Infrastructure>>());
-        }
-
-        [Fact]
-        public void Can_use_logger_before_context_exists_and_after_disposed_when_logger_factory_replaced()
-        {
-            WrappingLoggerFactory loggerFactory = null;
-
-            var appServiceProivder = new ServiceCollection()
-                .AddEntityFrameworkInMemoryDatabase()
-                .AddDbContext<DbContext>((p, b) =>
-                    b.UseInMemoryDatabase(Guid.NewGuid().ToString())
-                        .UseLoggerFactory(loggerFactory = new WrappingLoggerFactory(p.GetService<ILoggerFactory>())))
-                .BuildServiceProvider();
-
-            Assert.NotNull(appServiceProivder.GetService<IDiagnosticsLogger<DbLoggerCategory.Infrastructure>>());
-            Assert.Null(loggerFactory);
-
-            using (var serviceScope = appServiceProivder
-                .GetRequiredService<IServiceScopeFactory>()
-                .CreateScope())
-            {
-                var context = serviceScope.ServiceProvider.GetService<DbContext>();
-                _ = context.Model;
-
-                Assert.NotNull(context.GetService<IDiagnosticsLogger<DbLoggerCategory.Infrastructure>>());
-
-                Assert.Equal(1, loggerFactory.CreatedLoggers.Count(n => n == DbLoggerCategory.Infrastructure.Name));
-            }
-
-            Assert.NotNull(appServiceProivder.GetService<IDiagnosticsLogger<DbLoggerCategory.Infrastructure>>());
-            Assert.Equal(1, loggerFactory.CreatedLoggers.Count(n => n == DbLoggerCategory.Infrastructure.Name));
-        }
-
-        [Fact]
-        public void Can_use_memory_cache_before_context_exists_and_after_disposed()
-        {
-            var appServiceProivder = new ServiceCollection()
-                .AddEntityFrameworkInMemoryDatabase()
-                .AddDbContext<DbContext>((p, b) => b.UseInMemoryDatabase(Guid.NewGuid().ToString()).UseInternalServiceProvider(p))
-                .BuildServiceProvider();
-
-            var memoryCache = appServiceProivder.GetService<IMemoryCache>();
-            Assert.NotNull(memoryCache);
-
-            using (var serviceScope = appServiceProivder
-                .GetRequiredService<IServiceScopeFactory>()
-                .CreateScope())
-            {
-                var context = serviceScope.ServiceProvider.GetService<DbContext>();
-                _ = context.Model;
-
-                Assert.Same(memoryCache, context.GetService<IMemoryCache>());
-            }
-
-            Assert.Same(memoryCache, appServiceProivder.GetService<IMemoryCache>());
-        }
-
-        [Fact]
-        public void Can_use_memory_cache_before_context_exists_and_after_disposed_when_logger_factory_replaced()
-        {
-            var replacecMemoryCache = new MemoryCache(new MemoryCacheOptions());
-            var appServiceProivder = new ServiceCollection()
-                .AddEntityFrameworkInMemoryDatabase()
-                .AddDbContext<DbContext>((p, b) =>
-                    b.UseInMemoryDatabase(Guid.NewGuid().ToString())
-                        .UseMemoryCache(replacecMemoryCache))
-                .BuildServiceProvider();
-
-            var memoryCache = appServiceProivder.GetService<IMemoryCache>();
-            Assert.NotSame(replacecMemoryCache, memoryCache);
-
-            using (var serviceScope = appServiceProivder
-                .GetRequiredService<IServiceScopeFactory>()
-                .CreateScope())
-            {
-                var context = serviceScope.ServiceProvider.GetService<DbContext>();
-                _ = context.Model;
-
-                Assert.Same(replacecMemoryCache, context.GetService<IMemoryCache>());
-            }
-
-            Assert.Same(memoryCache, appServiceProivder.GetService<IMemoryCache>());
-        }
-
-        [Fact]
-        public void Throws_with_new_when_no_EF_services()
-        {
-            var options = new DbContextOptionsBuilder<ConstructorTestContextWithSets>()
-                .UseInternalServiceProvider(new ServiceCollection().BuildServiceProvider())
-                .Options;
-
-            Assert.Equal(
-                CoreStrings.NoEfServices,
-                Assert.Throws<InvalidOperationException>(() => new ConstructorTestContextWithSets(options)).Message);
-        }
-
-        [Fact]
-        public void Throws_with_add_when_no_EF_services()
-        {
-            var appServiceProivder = new ServiceCollection()
-                .AddDbContext<ConstructorTestContextWithSets>(
-                    (p, b) => b.UseInternalServiceProvider(p))
-                .BuildServiceProvider();
-
-            using (var serviceScope = appServiceProivder
-                .GetRequiredService<IServiceScopeFactory>()
-                .CreateScope())
-            {
-                Assert.Equal(
-                    CoreStrings.NoEfServices,
-                    Assert.Throws<InvalidOperationException>(
-                        () => serviceScope.ServiceProvider.GetService<ConstructorTestContextWithSets>()).Message);
-            }
-        }
-
-        [Fact]
-        public void Throws_with_new_when_no_EF_services_and_no_sets()
-        {
-            var options = new DbContextOptionsBuilder<ConstructorTestContext1A>()
-                .UseInternalServiceProvider(new ServiceCollection().BuildServiceProvider())
-                .Options;
-
-            Assert.Equal(
-                CoreStrings.NoEfServices,
-                Assert.Throws<InvalidOperationException>(() => new ConstructorTestContext1A(options)).Message);
-        }
-
-        [Fact]
-        public void Throws_with_add_when_no_EF_services_and_no_sets()
-        {
-            var appServiceProivder = new ServiceCollection()
-                .AddDbContext<ConstructorTestContext1A>(
-                    (p, b) => b.UseInternalServiceProvider(p))
-                .BuildServiceProvider();
-
-            using (var serviceScope = appServiceProivder
-                .GetRequiredService<IServiceScopeFactory>()
-                .CreateScope())
-            {
-                Assert.Equal(
-                    CoreStrings.NoEfServices,
-                    Assert.Throws<InvalidOperationException>(
-                        () => serviceScope.ServiceProvider.GetService<ConstructorTestContext1A>()).Message);
-            }
-        }
-
-        [Fact]
-        public void Throws_with_new_when_no_provider()
-        {
-            var serviceCollection = new ServiceCollection();
-            new EntityFrameworkServicesBuilder(serviceCollection).TryAddCoreServices();
-            var serviceProvider = serviceCollection.BuildServiceProvider();
-
-            var options = new DbContextOptionsBuilder<ConstructorTestContextWithSets>()
-                .UseInternalServiceProvider(serviceProvider)
-                .Options;
-
-            using (var context = new ConstructorTestContextWithSets(options))
-            {
-                Assert.Equal(
-                    CoreStrings.NoProviderConfigured,
-                    Assert.Throws<InvalidOperationException>(() => context.Model).Message);
-            }
-        }
-
-        [Fact]
-        public void Throws_with_add_when_no_provider()
-        {
-            var serviceCollection = new ServiceCollection();
-            new EntityFrameworkServicesBuilder(serviceCollection).TryAddCoreServices();
-
-            var appServiceProivder = serviceCollection
-                .AddDbContext<ConstructorTestContextWithSets>(
-                    (p, b) => b.UseInternalServiceProvider(p))
-                .BuildServiceProvider();
-
-            using (var serviceScope = appServiceProivder
-                .GetRequiredService<IServiceScopeFactory>()
-                .CreateScope())
-            {
-                var context = serviceScope.ServiceProvider.GetService<ConstructorTestContextWithSets>();
-
-                Assert.Equal(
-                    CoreStrings.NoProviderConfigured,
-                    Assert.Throws<InvalidOperationException>(() => context.Model).Message);
-            }
-        }
-
-        [Fact]
-        public void Throws_with_new_when_no_provider_and_no_sets()
-        {
-            var serviceCollection = new ServiceCollection();
-            new EntityFrameworkServicesBuilder(serviceCollection).TryAddCoreServices();
-            var serviceProvider = serviceCollection.BuildServiceProvider();
-
-            var options = new DbContextOptionsBuilder<ConstructorTestContext1A>()
-                .UseInternalServiceProvider(serviceProvider)
-                .Options;
-
-            using (var context = new ConstructorTestContext1A(options))
-            {
-                Assert.Equal(
-                    CoreStrings.NoProviderConfigured,
-                    Assert.Throws<InvalidOperationException>(() => context.Model).Message);
-            }
-        }
-
-        [Fact]
-        public void Throws_with_add_when_no_provider_and_no_sets()
-        {
-            var serviceCollection = new ServiceCollection();
-            new EntityFrameworkServicesBuilder(serviceCollection).TryAddCoreServices();
-
-            var appServiceProivder = serviceCollection
-                .AddDbContext<ConstructorTestContext1A>(
-                    (p, b) => b.UseInternalServiceProvider(p))
-                .BuildServiceProvider();
-
-            using (var serviceScope = appServiceProivder
-                .GetRequiredService<IServiceScopeFactory>()
-                .CreateScope())
-            {
-                var context = serviceScope.ServiceProvider.GetService<ConstructorTestContext1A>();
-
-                Assert.Equal(
-                    CoreStrings.NoProviderConfigured,
-                    Assert.Throws<InvalidOperationException>(() => context.Model).Message);
-            }
-        }
-
-        [Fact]
-        public void Throws_with_new_when_no_EF_services_because_parameterless_constructor()
-        {
-            using (var context = new ConstructorTestContextNoConfigurationWithSets())
-            {
-                Assert.Equal(
-                    CoreStrings.NoProviderConfigured,
-                    Assert.Throws<InvalidOperationException>(() => context.Model).Message);
-            }
-        }
-
-        [Fact]
-        public void Throws_with_add_when_no_EF_services_because_parameterless_constructor()
-        {
-            var appServiceProivder = new ServiceCollection()
-                .AddDbContext<ConstructorTestContextNoConfigurationWithSets>()
-                .BuildServiceProvider();
-
-            using (var serviceScope = appServiceProivder
-                .GetRequiredService<IServiceScopeFactory>()
-                .CreateScope())
-            {
-                var context = serviceScope.ServiceProvider.GetService<ConstructorTestContextNoConfigurationWithSets>();
-
-                Assert.Equal(
-                    CoreStrings.NoProviderConfigured,
-                    Assert.Throws<InvalidOperationException>(() => context.Model).Message);
-            }
-        }
-
-        [Fact]
-        public void Throws_with_new_when_no_EF_services_and_no_sets_because_parameterless_constructor()
-        {
-            using (var context = new ConstructorTestContextNoConfiguration())
-            {
-                Assert.Equal(
-                    CoreStrings.NoProviderConfigured,
-                    Assert.Throws<InvalidOperationException>(() => context.Model).Message);
-            }
-        }
-
-        [Fact]
-        public void Throws_with_add_when_no_EF_services_and_no_sets_because_parameterless_constructor()
-        {
-            var appServiceProivder = new ServiceCollection()
-                .AddDbContext<ConstructorTestContextNoConfiguration>()
-                .BuildServiceProvider();
-
-            using (var serviceScope = appServiceProivder
-                .GetRequiredService<IServiceScopeFactory>()
-                .CreateScope())
-            {
-                var context = serviceScope.ServiceProvider.GetService<ConstructorTestContextNoConfiguration>();
-
-                Assert.Equal(
-                    CoreStrings.NoProviderConfigured,
-                    Assert.Throws<InvalidOperationException>(() => context.Model).Message);
-            }
-        }
-
-        [Fact]
-        public void Can_replace_services_in_OnConfiguring()
-        {
-            object replacedSingleton;
-            object replacedScoped;
-            object replacedProviderService;
-
-            using (var context = new ReplaceServiceContext1())
-            {
-                Assert.NotNull(replacedSingleton = context.GetService<IModelCustomizer>());
-                Assert.IsType<CustomModelCustomizer>(replacedSingleton);
-
-                Assert.NotNull(replacedScoped = context.GetService<IValueGeneratorSelector>());
-                Assert.IsType<CustomInMemoryValueGeneratorSelector>(replacedScoped);
-
-                Assert.NotNull(replacedProviderService = context.GetService<IInMemoryTableFactory>());
-                Assert.IsType<CustomInMemoryTableFactory>(replacedProviderService);
-            }
-
-            using (var context = new ReplaceServiceContext1())
-            {
-                Assert.Same(replacedSingleton, context.GetService<IModelCustomizer>());
-                Assert.NotSame(replacedScoped, context.GetService<IValueGeneratorSelector>());
-                Assert.Same(replacedProviderService, context.GetService<IInMemoryTableFactory>());
-            }
-        }
-
-        private class ReplaceServiceContext1 : DbContext
-        {
-            protected internal override void OnConfiguring(DbContextOptionsBuilder optionsBuilder)
-                => optionsBuilder
-                    .ReplaceService<IModelCustomizer, CustomModelCustomizer>()
-                    .ReplaceService<IValueGeneratorSelector, CustomInMemoryValueGeneratorSelector>()
-                    .ReplaceService<IInMemoryTableFactory, CustomInMemoryTableFactory>()
-                    .UseInMemoryDatabase(Guid.NewGuid().ToString());
-        }
-
-        private class CustomModelCustomizer : ModelCustomizer
-        {
-            public CustomModelCustomizer(ModelCustomizerDependencies dependencies)
-                : base(dependencies)
-            {
-            }
-        }
-
-        private class CustomInMemoryValueGeneratorSelector : InMemoryValueGeneratorSelector
-        {
-            public CustomInMemoryValueGeneratorSelector(ValueGeneratorSelectorDependencies dependencies)
-                : base(dependencies)
-            {
-            }
-        }
-
-        private class CustomInMemoryTableFactory : InMemoryTableFactory
-        {
-        }
-
-        [Fact]
-        public void Can_replace_services_in_passed_options()
-        {
-            var options = new DbContextOptionsBuilder<ConstructorTestContextWithOC3A>()
-                .UseInMemoryDatabase(Guid.NewGuid().ToString())
-                .ReplaceService<IModelCustomizer, CustomModelCustomizer>()
-                .ReplaceService<IValueGeneratorSelector, CustomInMemoryValueGeneratorSelector>()
-                .ReplaceService<IInMemoryTableFactory, CustomInMemoryTableFactory>()
-                .Options;
-
-            object replacedSingleton;
-            object replacedScoped;
-            object replacedProviderService;
-
-            using (var context = new ConstructorTestContextWithOC3A(options))
-            {
-                Assert.NotNull(replacedSingleton = context.GetService<IModelCustomizer>());
-                Assert.IsType<CustomModelCustomizer>(replacedSingleton);
-
-                Assert.NotNull(replacedScoped = context.GetService<IValueGeneratorSelector>());
-                Assert.IsType<CustomInMemoryValueGeneratorSelector>(replacedScoped);
-
-                Assert.NotNull(replacedProviderService = context.GetService<IInMemoryTableFactory>());
-                Assert.IsType<CustomInMemoryTableFactory>(replacedProviderService);
-            }
-
-            using (var context = new ConstructorTestContextWithOC3A(options))
-            {
-                Assert.Same(replacedSingleton, context.GetService<IModelCustomizer>());
-                Assert.NotSame(replacedScoped, context.GetService<IValueGeneratorSelector>());
-                Assert.Same(replacedProviderService, context.GetService<IInMemoryTableFactory>());
-            }
-        }
-
-        [Fact]
-        public void Can_replace_services_using_AddDbContext()
-        {
-            var appServiceProivder = new ServiceCollection()
-                .AddDbContext<ConstructorTestContextWithOC3A>(
-                    b => b.ReplaceService<IModelCustomizer, CustomModelCustomizer>()
-                        .ReplaceService<IValueGeneratorSelector, CustomInMemoryValueGeneratorSelector>()
-                        .ReplaceService<IInMemoryTableFactory, CustomInMemoryTableFactory>()
-                        .UseInMemoryDatabase(Guid.NewGuid().ToString()))
-                .BuildServiceProvider();
-
-            object replacedSingleton;
-            object replacedScoped;
-            object replacedProviderService;
-
-            using (var serviceScope = appServiceProivder
-                .GetRequiredService<IServiceScopeFactory>()
-                .CreateScope())
-            {
-                var context = serviceScope.ServiceProvider.GetService<ConstructorTestContextWithOC3A>();
-
-                Assert.NotNull(replacedSingleton = context.GetService<IModelCustomizer>());
-                Assert.IsType<CustomModelCustomizer>(replacedSingleton);
-
-                Assert.NotNull(replacedScoped = context.GetService<IValueGeneratorSelector>());
-                Assert.IsType<CustomInMemoryValueGeneratorSelector>(replacedScoped);
-
-                Assert.NotNull(replacedProviderService = context.GetService<IInMemoryTableFactory>());
-                Assert.IsType<CustomInMemoryTableFactory>(replacedProviderService);
-            }
-
-            using (var serviceScope = appServiceProivder
-                .GetRequiredService<IServiceScopeFactory>()
-                .CreateScope())
-            {
-                var context = serviceScope.ServiceProvider.GetService<ConstructorTestContextWithOC3A>();
-
-                Assert.Same(replacedSingleton, context.GetService<IModelCustomizer>());
-                Assert.NotSame(replacedScoped, context.GetService<IValueGeneratorSelector>());
-                Assert.Same(replacedProviderService, context.GetService<IInMemoryTableFactory>());
-            }
-        }
-
-        [Fact]
-        public void Throws_replacing_services_in_OnConfiguring_when_UseInternalServiceProvider()
-        {
-            using (var context = new ReplaceServiceContext2())
-            {
-                Assert.Equal(
-                    CoreStrings.InvalidReplaceService(
-                        nameof(DbContextOptionsBuilder.ReplaceService), nameof(DbContextOptionsBuilder.UseInternalServiceProvider)),
-                    Assert.Throws<InvalidOperationException>(() => context.Model).Message);
-            }
-        }
-
-        private class ReplaceServiceContext2 : DbContext
-        {
-            protected internal override void OnConfiguring(DbContextOptionsBuilder optionsBuilder)
-                => optionsBuilder
-                    .ReplaceService<IModelCustomizer, CustomModelCustomizer>()
-                    .UseInternalServiceProvider(new ServiceCollection()
-                        .AddEntityFrameworkInMemoryDatabase()
-                        .BuildServiceProvider())
-                    .UseInMemoryDatabase(Guid.NewGuid().ToString());
-        }
-
-        [Fact]
-        public void Throws_replacing_services_in_options_when_UseInternalServiceProvider()
-        {
-            var options = new DbContextOptionsBuilder<ConstructorTestContextWithOC3A>()
-                .UseInMemoryDatabase(Guid.NewGuid().ToString())
-                .UseInternalServiceProvider(new ServiceCollection()
-                    .AddEntityFrameworkInMemoryDatabase()
-                    .BuildServiceProvider())
-                .ReplaceService<IInMemoryTableFactory, CustomInMemoryTableFactory>()
-                .Options;
-
-            Assert.Equal(
-                CoreStrings.InvalidReplaceService(
-                    nameof(DbContextOptionsBuilder.ReplaceService), nameof(DbContextOptionsBuilder.UseInternalServiceProvider)),
-                Assert.Throws<InvalidOperationException>(() => new ConstructorTestContextWithOC3A(options)).Message);
-        }
-
-        [Fact]
-        public void Throws_replacing_services_with_AddDbContext_when_UseInternalServiceProvider()
-        {
-            var appServiceProivder = new ServiceCollection()
-                .AddEntityFrameworkInMemoryDatabase()
-                .AddDbContext<ConstructorTestContextWithOC3A>(
-                    (p, b) => b.ReplaceService<IInMemoryTableFactory, CustomInMemoryTableFactory>()
-                        .UseInMemoryDatabase(Guid.NewGuid().ToString())
-                        .UseInternalServiceProvider(p))
-                .BuildServiceProvider();
-
-            using (var serviceScope = appServiceProivder
-                .GetRequiredService<IServiceScopeFactory>()
-                .CreateScope())
-            {
-                Assert.Equal(
-                    CoreStrings.InvalidReplaceService(
-                        nameof(DbContextOptionsBuilder.ReplaceService), nameof(DbContextOptionsBuilder.UseInternalServiceProvider)),
-                    Assert.Throws<InvalidOperationException>(
-                        () => serviceScope.ServiceProvider.GetService<ConstructorTestContextWithOC3A>()).Message);
-            }
-        }
-
-        [Fact]
-        public void Throws_setting_LoggerFactory_in_OnConfiguring_when_UseInternalServiceProvider()
-        {
-            using (var context = new SetLoggerFactoryContext())
-            {
-                Assert.Equal(
-                    CoreStrings.InvalidUseService(
-                        nameof(DbContextOptionsBuilder.UseLoggerFactory),
-                        nameof(DbContextOptionsBuilder.UseInternalServiceProvider),
-                        nameof(ILoggerFactory)),
-                    Assert.Throws<InvalidOperationException>(() => context.Model).Message);
-            }
-        }
-
-        private class SetLoggerFactoryContext : DbContext
-        {
-            protected internal override void OnConfiguring(DbContextOptionsBuilder optionsBuilder)
-                => optionsBuilder
-                    .UseLoggerFactory(new FakeLoggerFactory())
-                    .UseInternalServiceProvider(new ServiceCollection()
-                        .AddEntityFrameworkInMemoryDatabase()
-                        .BuildServiceProvider())
-                    .UseInMemoryDatabase(Guid.NewGuid().ToString());
-        }
-
-        [Fact]
-        public void Throws_setting_LoggerFactory_in_options_when_UseInternalServiceProvider()
-        {
-            var options = new DbContextOptionsBuilder<ConstructorTestContextWithOC3A>()
-                .UseInMemoryDatabase(Guid.NewGuid().ToString())
-                .UseInternalServiceProvider(new ServiceCollection()
-                    .AddEntityFrameworkInMemoryDatabase()
-                    .BuildServiceProvider())
-                .UseLoggerFactory(new FakeLoggerFactory())
-                .Options;
-
-            Assert.Equal(
-                    CoreStrings.InvalidUseService(
-                        nameof(DbContextOptionsBuilder.UseLoggerFactory),
-                        nameof(DbContextOptionsBuilder.UseInternalServiceProvider),
-                        nameof(ILoggerFactory)),
-                Assert.Throws<InvalidOperationException>(() => new ConstructorTestContextWithOC3A(options)).Message);
-        }
-
-        [Fact]
-        public void Throws_setting_LoggerFactory_with_AddDbContext_when_UseInternalServiceProvider()
-        {
-            var appServiceProivder = new ServiceCollection()
-                .AddEntityFrameworkInMemoryDatabase()
-                .AddDbContext<ConstructorTestContextWithOC3A>(
-                    (p, b) => b.UseLoggerFactory(new FakeLoggerFactory())
-                        .UseInMemoryDatabase(Guid.NewGuid().ToString())
-                        .UseInternalServiceProvider(p))
-                .BuildServiceProvider();
-
-            using (var serviceScope = appServiceProivder
-                .GetRequiredService<IServiceScopeFactory>()
-                .CreateScope())
-            {
-                Assert.Equal(
-                    CoreStrings.InvalidUseService(
-                        nameof(DbContextOptionsBuilder.UseLoggerFactory),
-                        nameof(DbContextOptionsBuilder.UseInternalServiceProvider),
-                        nameof(ILoggerFactory)),
-                    Assert.Throws<InvalidOperationException>(
-                        () => serviceScope.ServiceProvider.GetService<ConstructorTestContextWithOC3A>()).Message);
-            }
-        }
-
-        [Fact]
-        public void Throws_setting_MemoryCache_in_OnConfiguring_when_UseInternalServiceProvider()
-        {
-            using (var context = new SetMemoryCacheContext())
-            {
-                Assert.Equal(
-                    CoreStrings.InvalidUseService(
-                        nameof(DbContextOptionsBuilder.UseMemoryCache),
-                        nameof(DbContextOptionsBuilder.UseInternalServiceProvider),
-                        nameof(IMemoryCache)),
-                    Assert.Throws<InvalidOperationException>(() => context.Model).Message);
-            }
-        }
-
-        private class SetMemoryCacheContext : DbContext
-        {
-            protected internal override void OnConfiguring(DbContextOptionsBuilder optionsBuilder)
-                => optionsBuilder
-                    .UseMemoryCache(new FakeMemoryCache())
-                    .UseInternalServiceProvider(new ServiceCollection()
-                        .AddEntityFrameworkInMemoryDatabase()
-                        .BuildServiceProvider())
-                    .UseInMemoryDatabase(Guid.NewGuid().ToString());
-        }
-
-        [Fact]
-        public void Throws_setting_MemoryCache_in_options_when_UseInternalServiceProvider()
-        {
-            var options = new DbContextOptionsBuilder<ConstructorTestContextWithOC3A>()
-                .UseInMemoryDatabase(Guid.NewGuid().ToString())
-                .UseInternalServiceProvider(new ServiceCollection()
-                    .AddEntityFrameworkInMemoryDatabase()
-                    .BuildServiceProvider())
-                .UseMemoryCache(new FakeMemoryCache())
-                .Options;
-
-            Assert.Equal(
-                    CoreStrings.InvalidUseService(
-                        nameof(DbContextOptionsBuilder.UseMemoryCache),
-                        nameof(DbContextOptionsBuilder.UseInternalServiceProvider),
-                        nameof(IMemoryCache)),
-                Assert.Throws<InvalidOperationException>(() => new ConstructorTestContextWithOC3A(options)).Message);
-        }
-
-        [Fact]
-        public void Throws_setting_MemoryCache_with_AddDbContext_when_UseInternalServiceProvider()
-        {
-            var appServiceProivder = new ServiceCollection()
-                .AddEntityFrameworkInMemoryDatabase()
-                .AddDbContext<ConstructorTestContextWithOC3A>(
-                    (p, b) => b.UseMemoryCache(new FakeMemoryCache())
-                        .UseInMemoryDatabase(Guid.NewGuid().ToString())
-                        .UseInternalServiceProvider(p))
-                .BuildServiceProvider();
-
-            using (var serviceScope = appServiceProivder
-                .GetRequiredService<IServiceScopeFactory>()
-                .CreateScope())
-            {
-                Assert.Equal(
-                    CoreStrings.InvalidUseService(
-                        nameof(DbContextOptionsBuilder.UseMemoryCache),
-                        nameof(DbContextOptionsBuilder.UseInternalServiceProvider),
-                        nameof(IMemoryCache)),
-                    Assert.Throws<InvalidOperationException>(
-                        () => serviceScope.ServiceProvider.GetService<ConstructorTestContextWithOC3A>()).Message);
-            }
-        }
-
-        private class FakeMemoryCache : IMemoryCache
-        {
-            public void Dispose()
-            {
-            }
-
-            public bool TryGetValue(object key, out object value)
->>>>>>> 6d9007d1
-            {
-                throw new NotImplementedException();
-            }
-
-<<<<<<< HEAD
-            public InternalEntityEntry GetOrCreateEntry(object entity, IEntityType entityType)
-            {
-                throw new NotImplementedException();
-=======
-            public ICacheEntry CreateEntry(object key)
-            {
-                throw new NotImplementedException();
-            }
-
-            public void Remove(object key)
-            {
-            }
-        }
-
-        [Fact]
-        public void Throws_changing_sensitive_data_logging_in_OnConfiguring_when_UseInternalServiceProvider()
-        {
-            using (var context = new ChangeSdlCacheContext(false))
-            {
-                _ = context.Model;
-            }
-
-            using (var context = new ChangeSdlCacheContext(true))
-            {
-                Assert.Equal(
-                    CoreStrings.SingletonOptionChanged(
-                        nameof(DbContextOptionsBuilder.EnableSensitiveDataLogging),
-                        nameof(DbContextOptionsBuilder.UseInternalServiceProvider)),
-                    Assert.Throws<InvalidOperationException>(() => context.Model).Message);
-            }
-        }
-
-        private class ChangeSdlCacheContext : DbContext
-        {
-            private static readonly IServiceProvider _serviceProvider
-                = new ServiceCollection()
-                    .AddEntityFrameworkInMemoryDatabase()
-                    .BuildServiceProvider();
-
-            private readonly bool _on;
-
-            public ChangeSdlCacheContext(bool on)
-            {
-                _on = on;
-            }
-
-            protected internal override void OnConfiguring(DbContextOptionsBuilder optionsBuilder)
-                => optionsBuilder
-                    .EnableSensitiveDataLogging(_on)
-                    .UseInternalServiceProvider(_serviceProvider)
-                    .UseInMemoryDatabase(Guid.NewGuid().ToString());
-        }
-
-        [Fact]
-        public void Throws_changing_sensitive_data_logging_in_options_when_UseInternalServiceProvider()
-        {
-            var serviceProvider = new ServiceCollection()
-                .AddEntityFrameworkInMemoryDatabase()
-                .BuildServiceProvider();
-
-            using (var context = new ConstructorTestContextWithOC3A(
-                new DbContextOptionsBuilder<ConstructorTestContextWithOC3A>()
-                    .UseInMemoryDatabase(Guid.NewGuid().ToString())
-                    .UseInternalServiceProvider(serviceProvider)
-                    .EnableSensitiveDataLogging()
-                    .Options))
-            {
-                _ = context.Model;
-            }
-
-            using (var context = new ConstructorTestContextWithOC3A(
-                new DbContextOptionsBuilder<ConstructorTestContextWithOC3A>()
-                    .UseInMemoryDatabase(Guid.NewGuid().ToString())
-                    .UseInternalServiceProvider(serviceProvider)
-                    .EnableSensitiveDataLogging(false)
-                    .Options))
-            {
-                Assert.Equal(
-                    CoreStrings.SingletonOptionChanged(
-                        nameof(DbContextOptionsBuilder.EnableSensitiveDataLogging),
-                        nameof(DbContextOptionsBuilder.UseInternalServiceProvider)),
-                    Assert.Throws<InvalidOperationException>(() => context.Model).Message);
-            }
-        }
-
-        [Fact]
-        public void Throws_changing_sensitive_data_logging_with_AddDbContext_when_UseInternalServiceProvider()
-        {
-            var serviceProvider = new ServiceCollection()
-                .AddEntityFrameworkInMemoryDatabase()
-                .BuildServiceProvider();
-
-            using (var serviceScope = new ServiceCollection()
-                .AddDbContext<ConstructorTestContextWithOC3A>(
-                    (p, b) => b.EnableSensitiveDataLogging()
-                        .UseInMemoryDatabase(Guid.NewGuid().ToString())
-                        .UseInternalServiceProvider(serviceProvider))
-                .BuildServiceProvider()
-                .GetRequiredService<IServiceScopeFactory>()
-                .CreateScope())
-            {
-                var context = serviceScope.ServiceProvider.GetService<ConstructorTestContextWithOC3A>();
-
-                _ = context.Model;
->>>>>>> 6d9007d1
-            }
-
-            public InternalEntityEntry StartTrackingFromQuery(
-                IEntityType baseEntityType,
-                object entity,
-                ValueBuffer valueBuffer,
-                ISet<IForeignKey> handledForeignKeys)
-            {
-                throw new NotImplementedException();
-            }
-
-            public void BeginTrackingQuery()
-            {
-                throw new NotImplementedException();
-            }
-
-            public InternalEntityEntry TryGetEntry(IKey key, object[] keyValues)
-            {
-                throw new NotImplementedException();
-            }
-
-            public InternalEntityEntry TryGetEntry(IKey key, ValueBuffer valueBuffer, bool throwOnNullKey)
-            {
-                throw new NotImplementedException();
-            }
-
-            public InternalEntityEntry TryGetEntry(object entity)
-            {
-                throw new NotImplementedException();
-            }
-
-            public InternalEntityEntry TryGetEntry(object entity, IEntityType type)
-            {
-                throw new NotImplementedException();
-            }
-
-            public IEnumerable<InternalEntityEntry> Entries => Entries ?? Enumerable.Empty<InternalEntityEntry>();
-
-            public int ChangedCount { get; set; }
-
-            public IInternalEntityEntryNotifier Notify
-            {
-                get { throw new NotImplementedException(); }
-            }
-
-            public IValueGenerationManager ValueGeneration
-            {
-                get { throw new NotImplementedException(); }
-            }
-
-            public InternalEntityEntry StartTracking(InternalEntityEntry entry)
-            {
-                throw new NotImplementedException();
-            }
-
-            public void StopTracking(InternalEntityEntry entry)
-            {
-                throw new NotImplementedException();
-            }
-
-            public void RecordReferencedUntrackedEntity(object referencedEntity, INavigation navigation, InternalEntityEntry referencedFromEntry)
-            {
-                throw new NotImplementedException();
-            }
-
-            public IEnumerable<Tuple<INavigation, InternalEntityEntry>> GetRecordedReferers(object referencedEntity, bool clear)
-            {
-                throw new NotImplementedException();
-            }
-
-            public InternalEntityEntry GetPrincipal(InternalEntityEntry entityEntry, IForeignKey foreignKey)
-            {
-                throw new NotImplementedException();
-            }
-
-            public InternalEntityEntry GetPrincipalUsingPreStoreGeneratedValues(InternalEntityEntry entityEntry, IForeignKey foreignKey)
-            {
-                throw new NotImplementedException();
-            }
-
-            public InternalEntityEntry GetPrincipalUsingRelationshipSnapshot(InternalEntityEntry entityEntry, IForeignKey foreignKey)
-            {
-                throw new NotImplementedException();
-            }
-
-            public DbContext Context
-            {
-                get { throw new NotImplementedException(); }
             }
         }
 
